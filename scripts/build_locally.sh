#!/usr/bin/env bash

BASH_DEBUG="${BASH_DEBUG:=}"
([ "${BASH_DEBUG}" == "true" ] || [ "${BASH_DEBUG}" == "1" ] ) && set -o xtrace
set -o errexit
set -o nounset
set -o pipefail
shopt -s dotglob
trap "exit" INT

# Install these for clang support:
# sudo apt-get install --verbose-versions llvm-10 clang{,-tools,-tidy,-format}-10 llvm-10 libclang-common-10-dev

# Directory where this script resides
THIS_DIR=$(cd $(dirname "${BASH_SOURCE[0]}"); pwd)

# Where the source code is
PROJECT_ROOT_DIR="$(realpath ${THIS_DIR}/..)"

source "${THIS_DIR}/lib/set_locales.sh"

source "${PROJECT_ROOT_DIR}/.env.example"
if [ -f "${PROJECT_ROOT_DIR}/.env" ]; then
  source "${PROJECT_ROOT_DIR}/.env"
fi

BUILD_PREFIX=""

export CONAN_USER_HOME="${CONAN_USER_HOME:=${PROJECT_ROOT_DIR}/.cache}"

# Whether we are running on a Continuous integration server
IS_CI="0"
if false \
|| [ ! -z "${BUILD_ID:=}" ] \
|| [ ! -z "${CI:=}" ] \
|| [ ! -z "${CIRCLECI:=}" ] \
|| [ ! -z "${CIRRUS_CI:=}" ] \
|| [ ! -z "${CODEBUILD_BUILD_ID:=}" ] \
|| [ ! -z "${GITHUB_ACTIONS:=}" ] \
|| [ ! -z "${GITLAB_CI:=}" ] \
|| [ ! -z "${HEROKU_TEST_RUN_ID:=}" ] \
|| [ ! -z "${TEAMCITY_VERSION:=}" ] \
|| [ ! -z "${TF_BUILD:=}" ] \
|| [ ! -z "${TRAVIS:=}" ] \
; then
  IS_CI="1"
fi

# Name of the operating system we are running this script on: Linux, Darwin (we rename it to MacOS below)
BUILD_OS="$(uname -s)"
if [ "${BUILD_OS}" == "Darwin" ]; then
  BUILD_OS="MacOS"
fi

# Name of the operating system for which we will build the binaries. Default is the same as build OS
HOST_OS="${HOST_OS:=${BUILD_OS}}"
if [ "${HOST_OS}" == "Darwin" ]; then
  HOST_OS="MacOS"
fi

# Name of the processor architecture we are running this script on: x86_64, arm64
BUILD_ARCH="$(uname -p || uname -m)"
if [ "${BUILD_OS}" == "MacOS" ] && [ ${BUILD_ARCH} == "i386" ]; then
  # x86_64 is called i386 on macOS, fix that
  BUILD_ARCH="x86_64"
fi

# Name of the processor architecture for which we will build the binaries. Default is the same as build arch
HOST_ARCH=${HOST_ARCH:=${BUILD_ARCH}}

# Whether we are cross-compiling for another operating system or another processor architecture
CROSS=0
if [ "${BUILD_OS}" != "${HOST_OS}" ] || [ "${BUILD_ARCH}" != "${HOST_ARCH}" ]; then
  CROSS=1
fi

# Build type (default: Release)
CMAKE_BUILD_TYPE="${CMAKE_BUILD_TYPE:=Release}"

# Deduce conan build type from cmake build type
CONAN_BUILD_TYPE=${CMAKE_BUILD_TYPE}
case ${CMAKE_BUILD_TYPE} in
  Debug|Release|RelWithDebInfo|MinSizeRelease) CONAN_BUILD_TYPE=${CMAKE_BUILD_TYPE} ;;
  ASAN|MSAN|TSAN|UBSAN) CONAN_BUILD_TYPE=RelWithDebInfo ;;
  *) CONAN_BUILD_TYPE="Release" ;;
esac

ADDITIONAL_PATH="${PROJECT_ROOT_DIR}/3rdparty/binutils/bin:${PROJECT_ROOT_DIR}/3rdparty/gcc/bin:${PROJECT_ROOT_DIR}/3rdparty/llvm/bin"
export PATH="${ADDITIONAL_PATH}${PATH:+:$PATH}"

# Whether to use Clang Analyzer
USE_CLANG_ANALYZER="${USE_CLANG_ANALYZER:=0}"
CLANG_ANALYZER=""
if [ "${USE_CLANG_ANALYZER}" == "true" ] || [ "${USE_CLANG_ANALYZER}" == "1" ]; then
  CLANG_ANALYZER="scan-build -v --keep-going -o ${PROJECT_ROOT_DIR}/.reports/clang-analyzer"
  USE_CLANG=1
  mkdir -p "${PROJECT_ROOT_DIR}/.reports/clang-analyzer"
fi

# Whether to use Clang C++ compiler (default: use GCC)
USE_CLANG="${USE_CLANG:=0}"

# Whether to use MinGW GCC C++ compiler for croww-compiling for Windows (default: no)
USE_MINGW="${USE_MINGW:=0}"


CONAN_COMPILER_SETTINGS="-s arch=${HOST_ARCH}"
if [ "${HOST_OS}" == "MacOS" ] && [ "${HOST_ARCH}" == "arm64" ]; then
  # Conan uses different name for macOS arm64 architecture
  CONAN_COMPILER_SETTINGS="\
    -s arch=armv8 \
  "
fi

BUILD_SUFFIX=""
if [ "${USE_CLANG}" == "true" ] || [ "${USE_CLANG}" == "1" ]; then
  export CC="${CC:-clang}"
  export CXX="${CXX:-clang++}"
  export CMAKE_C_COMPILER=${CC}
  export CMAKE_CXX_COMPILER=${CXX}

  CLANG_VERSION_DETECTED=$(${CC} --version | grep "clang version" | awk -F ' ' {'print $3'} | awk -F \. {'print $1'})
  CLANG_VERSION=${CLANG_VERSION:=${CLANG_VERSION_DETECTED}}

  CONAN_COMPILER_SETTINGS="\
    ${CONAN_COMPILER_SETTINGS}
    -s compiler=clang \
    -s compiler.version=${CLANG_VERSION} \
    -s compiler.libcxx=libstdc++11 \
  "

  BUILD_SUFFIX="-Clang"
fi

BUILD_DIR_DEFAULT="${PROJECT_ROOT_DIR}/.build/${BUILD_PREFIX}${CMAKE_BUILD_TYPE}${BUILD_SUFFIX}"
BUILD_DIR="${BUILD_DIR:=${BUILD_DIR_DEFAULT}}"
INSTALL_DIR="${PROJECT_ROOT_DIR}/.out"
CLI_DIR="${BUILD_DIR}/packages/${PROJECT_NAME}_cli"
CLI_EXE="nextalign-${HOST_OS}-${HOST_ARCH}"

CLI="${CLI_DIR}/${CLI_EXE}"
if [ "${CMAKE_BUILD_TYPE}" == "Release" ]; then
  CLI=${INSTALL_DIR}/bin/${CLI_EXE}
fi

USE_COLOR="${USE_COLOR:=1}"
DEV_CLI_OPTIONS="${DEV_CLI_OPTIONS:=}"

# Whether to build a standalone static executable
NEXTALIGN_STATIC_BUILD_DEFAULT=1
if [ "${CMAKE_BUILD_TYPE}" == "Release" ]; then
  NEXTALIGN_STATIC_BUILD_DEFAULT=1
fi
NEXTALIGN_STATIC_BUILD=${NEXTALIGN_STATIC_BUILD:=${NEXTALIGN_STATIC_BUILD_DEFAULT}}

# Add flags necessary for static build
CONAN_STATIC_BUILD_FLAGS="-o boost:header_only=True"
CONAN_TBB_STATIC_BUILD_FLAGS=""
if [ "${NEXTALIGN_STATIC_BUILD}" == "true" ] || [ "${NEXTALIGN_STATIC_BUILD}" == "1" ]; then
  CONAN_STATIC_BUILD_FLAGS="\
    ${CONAN_STATIC_BUILD_FLAGS} \
    -o tbb:shared=False \
    -o gtest:shared=True \
  "

  CONAN_TBB_STATIC_BUILD_FLAGS="-o shared=False"
fi


NEXTALIGN_BUILD_BENCHMARKS=${NEXTALIGN_BUILD_BENCHMARKS:=1}
NEXTALIGN_BUILD_TESTS=${NEXTALIGN_BUILD_TESTS:=1}
if [ "${USE_MINGW}" == "true" ] || [ "${USE_MINGW}" == "1" ]; then
  NEXTALIGN_BUILD_BENCHMARKS=0
  NEXTALIGN_BUILD_TESTS=0

  CONAN_STATIC_BUILD_FLAGS="\
    ${CONAN_STATIC_BUILD_FLAGS} \
    --profile ${PROJECT_ROOT_DIR}/config/conan/mingw-profile.txt \
  "
fi

# AddressSanitizer and MemorySanitizer don't work with gdb
case ${CMAKE_BUILD_TYPE} in
  ASAN|MSAN) GDB_DEFAULT="" ;;
  *) ;;
esac

# gdb (or lldb) command with arguments
GDB_DEFAULT="gdb --quiet -ix ${THIS_DIR}/lib/.gdbinit -x ${THIS_DIR}/lib/.gdbexec --args"
if [ "${IS_CI}" == "1" ]; then
  GDB_DEFAULT=""
fi
GDB="${GDB:=${GDB_DEFAULT}}"

# gttp (Google Test Pretty Printer) command
GTTP_DEFAULT="${THIS_DIR}/lib/gtpp.py"
if [ "${IS_CI}" == "1" ]; then
  GTTP_DEFAULT=""
fi
GTPP="${GTPP:=${GTTP_DEFAULT}}"

# Generate a semicolon-delimited list of arguments for cppcheck
# (to run during cmake build). The arguments are taken from the file
# `.cppcheck` in the source root
CMAKE_CXX_CPPCHECK="cppcheck;--template=gcc"
while IFS='' read -r flag; do
  CMAKE_CXX_CPPCHECK="${CMAKE_CXX_CPPCHECK};${flag}"
done<"${THIS_DIR}/../.cppcheck"

# Print coloured message
function print() {
  if [[ ! -z "${USE_COLOR}" ]] && [[ "${USE_COLOR}" != "false" ]]; then
    echo -en "\n\e[48;5;${1}m - ${2} \t\e[0m\n";
  else
    printf "\n${2}\n";
  fi
}

echo "-------------------------------------------------------------------------"
echo "PROJECT_NAME   = ${PROJECT_NAME:=}"
echo ""
echo "BUILD_OS       = ${BUILD_OS:=}"
echo "BUILD_ARCH     = ${BUILD_ARCH:=}"
echo "uname -a       = $(uname -a)"
echo "uname -s       = $(uname -s)"
echo "uname -p       = $(uname -p)"
echo "uname -m       = $(uname -m)"
echo ""
echo "HOST_OS        = ${HOST_OS:=}"
echo "HOST_ARCH      = ${HOST_ARCH:=}"
echo ""
echo "IS_CI          = ${IS_CI:=}"
echo "CI             = ${CI:=}"
echo "TRAVIS         = ${TRAVIS:=}"
echo "CIRCLECI       = ${CIRCLECI:=}"
echo "GITHUB_ACTIONS = ${GITHUB_ACTIONS:=}"
echo ""
echo "CMAKE_BUILD_TYPE         = ${CMAKE_BUILD_TYPE:=}"
echo "CONAN_BUILD_TYPE         = ${CONAN_BUILD_TYPE:=}"
echo "NEXTALIGN_STATIC_BUILD   = ${NEXTALIGN_STATIC_BUILD:=}"
echo ""
echo "USE_COLOR                = ${USE_COLOR:=}"
echo "USE_CLANG                = ${USE_CLANG:=}"
echo "CLANG_VERSION            = ${CLANG_VERSION:=}"
echo "CC                       = ${CC:=}"
echo "CXX                      = ${CXX:=}"
echo "CMAKE_C_COMPILER         = ${CMAKE_C_COMPILER:=}"
echo "CMAKE_CXX_COMPILER       = ${CMAKE_CXX_COMPILER:=}"
echo "USE_CLANG_ANALYZER       = ${USE_CLANG_ANALYZER:=}"
echo ""
echo "CONAN_COMPILER_SETTINGS      = ${CONAN_COMPILER_SETTINGS:=}"
echo "CONAN_STATIC_BUILD_FLAGS     = ${CONAN_STATIC_BUILD_FLAGS:=}"
echo "CONAN_TBB_STATIC_BUILD_FLAGS = ${CONAN_TBB_STATIC_BUILD_FLAGS:=}"
echo ""
echo "BUILD_PREFIX             = ${BUILD_PREFIX:=}"
echo "BUILD_SUFFIX             = ${BUILD_SUFFIX:=}"
echo "BUILD_DIR                = ${BUILD_DIR:=}"
echo "INSTALL_DIR              = ${INSTALL_DIR:=}"
echo "CLI                      = ${CLI:=}"
echo "-------------------------------------------------------------------------"

# Setup conan profile in CONAN_USE_HOME
print 56 "Create conan profile";
CONAN_V2_MODE=1 conan profile new default --detect --force
conan remote add bincrafters https://api.bintray.com/conan/bincrafters/public-conan --force

# At the time of writing this, the newer version of Intel TBB with CMake build system was not available in conan packages.
# This will build a local conan package and put it into local conan cache, if not present yet.
# On `conan install` step this local package will be used, instead of querying conan remote servers.
if [ -z "$(conan search | grep 'tbb/2021.2.0-rc@local/stable')" ]; then
  # Create Intel TBB package patched for Apple Silicon and put it under `@local/stable` reference
  print 56 "Build Intel TBB";
  pushd "3rdparty/tbb" > /dev/null
      conan create . local/stable \
      -s build_type="${CONAN_BUILD_TYPE}" \
      ${CONAN_COMPILER_SETTINGS} \
      ${CONAN_STATIC_BUILD_FLAGS} \
      ${CONAN_TBB_STATIC_BUILD_FLAGS} \

  popd > /dev/null
fi

mkdir -p "${BUILD_DIR}"
pushd "${BUILD_DIR}" > /dev/null

  print 56 "Install dependencies";
  conan install "${PROJECT_ROOT_DIR}" \
    -s build_type="${CONAN_BUILD_TYPE}" \
    ${CONAN_COMPILER_SETTINGS} \
    ${CONAN_STATIC_BUILD_FLAGS} \
    --build missing \

  print 92 "Generate build files";
  ${CLANG_ANALYZER} cmake "${PROJECT_ROOT_DIR}" \
    -DCMAKE_MODULE_PATH="${BUILD_DIR}" \
    -DCMAKE_INSTALL_PREFIX="${INSTALL_DIR}" \
    -DCMAKE_EXPORT_COMPILE_COMMANDS=1 \
    -DCMAKE_BUILD_TYPE="${CMAKE_BUILD_TYPE}" \
    -DCMAKE_CXX_CPPCHECK="${CMAKE_CXX_CPPCHECK}" \
    -DCMAKE_VERBOSE_MAKEFILE=${CMAKE_VERBOSE_MAKEFILE:=0} \
    -DCMAKE_COLOR_MAKEFILE=${CMAKE_COLOR_MAKEFILE:=1} \
    -DNEXTALIGN_STATIC_BUILD=${NEXTALIGN_STATIC_BUILD} \
<<<<<<< HEAD
    -DNEXTALIGN_BUILD_BENCHMARKS=1 \
    -DNEXTALIGN_BUILD_TESTS=1 \
    -DNEXTCLADE_STATIC_BUILD=${NEXTALIGN_STATIC_BUILD} \
    -DNEXTCLADE_BUILD_BENCHMARKS=1 \
    -DNEXTCLADE_BUILD_TESTS=1 \
=======
    -DNEXTALIGN_BUILD_BENCHMARKS=${NEXTALIGN_BUILD_BENCHMARKS} \
    -DNEXTALIGN_BUILD_TESTS=${NEXTALIGN_BUILD_TESTS} \
    -DNEXTALIGN_MACOS_ARCH="${HOST_ARCH}" \
    -DCMAKE_OSX_ARCHITECTURES="${HOST_ARCH}" \
>>>>>>> 458ef8ab

  print 12 "Build";
  ${CLANG_ANALYZER} cmake --build "${BUILD_DIR}" --config "${CMAKE_BUILD_TYPE}" -- -j$(($(nproc) - 1))

  if [ "${CMAKE_BUILD_TYPE}" == "Release" ]; then
    print 14 "Install executable";
    cmake --install "${BUILD_DIR}" --config "${CMAKE_BUILD_TYPE}" --strip

    print 14 "Strip executable";
    # Strip works differently on mac
    if [ "${BUILD_OS}" == "MacOS" ]; then
      strip ${CLI}

      ls -l ${CLI}
    elif [ "${BUILD_OS}" == "Linux" ]; then
      strip -s \
        --strip-unneeded \
        --remove-section=.note.gnu.gold-version \
        --remove-section=.comment \
        --remove-section=.note \
        --remove-section=.note.gnu.build-id \
        --remove-section=.note.ABI-tag \
        ${CLI}

        ls --human-readable --kibibytes -Sl ${CLI}
    fi

    print 14 "Print executable info";
    file ${CLI}
  fi

popd > /dev/null

print 25 "Run cppcheck";
. "${THIS_DIR}/cppcheck.sh"


if [ "${CROSS}" == "1" ]; then
  echo "Skipping unit tests and executable e2e test built for ${HOST_OS} ${HOST_ARCH} because they cannot run on ${BUILD_OS} ${BUILD_ARCH}. Exiting with success."
  exit 0
fi

pushd "${PROJECT_ROOT_DIR}" > /dev/null
  print 23 "Run tests";
  pushd "${BUILD_DIR}/packages/nextalign/tests" > /dev/null
      eval ${GTPP} ${GDB} ./nextalign_tests --gtest_output=xml:${PROJECT_ROOT_DIR}/.reports/tests.xml || cd .
  popd > /dev/null

<<<<<<< HEAD
  pushd "${BUILD_DIR}/packages/nextclade/src/__tests__" > /dev/null
      eval ${GTPP} ${GDB} ./nextclade_tests --gtest_output=xml:${PROJECT_ROOT_DIR}/.reports/tests.xml || cd .
  popd > /dev/null


#  print 27 "Run CLI";
#  CLI_DIR="${BUILD_DIR}/packages/nextalign_cli"
#  CLI_EXE="nextalign-$(uname -s)-$(uname -p || uname -m)"
#  eval "${GDB}" ${CLI_DIR}/${CLI_EXE} ${DEV_NEXTALIGN_CLI_OPTIONS} || cd .
#
#  CLI_DIR="${BUILD_DIR}/packages/nextclade_cli"
#  CLI_EXE="nextclade-$(uname -s)-$(uname -p || uname -m)"
#  eval "${GDB}" ${CLI_DIR}/${CLI_EXE} ${DEV_NEXTCLADE_CLI_OPTIONS} || cd .
=======
  print 27 "Run CLI";

  eval "${GDB}" ${CLI} ${DEV_CLI_OPTIONS} || cd .
>>>>>>> 458ef8ab

  print 22 "Done";

popd > /dev/null<|MERGE_RESOLUTION|>--- conflicted
+++ resolved
@@ -300,18 +300,13 @@
     -DCMAKE_VERBOSE_MAKEFILE=${CMAKE_VERBOSE_MAKEFILE:=0} \
     -DCMAKE_COLOR_MAKEFILE=${CMAKE_COLOR_MAKEFILE:=1} \
     -DNEXTALIGN_STATIC_BUILD=${NEXTALIGN_STATIC_BUILD} \
-<<<<<<< HEAD
-    -DNEXTALIGN_BUILD_BENCHMARKS=1 \
-    -DNEXTALIGN_BUILD_TESTS=1 \
-    -DNEXTCLADE_STATIC_BUILD=${NEXTALIGN_STATIC_BUILD} \
-    -DNEXTCLADE_BUILD_BENCHMARKS=1 \
-    -DNEXTCLADE_BUILD_TESTS=1 \
-=======
     -DNEXTALIGN_BUILD_BENCHMARKS=${NEXTALIGN_BUILD_BENCHMARKS} \
     -DNEXTALIGN_BUILD_TESTS=${NEXTALIGN_BUILD_TESTS} \
     -DNEXTALIGN_MACOS_ARCH="${HOST_ARCH}" \
     -DCMAKE_OSX_ARCHITECTURES="${HOST_ARCH}" \
->>>>>>> 458ef8ab
+    -DNEXTCLADE_STATIC_BUILD=${NEXTALIGN_STATIC_BUILD} \
+    -DNEXTCLADE_BUILD_BENCHMARKS=1 \
+    -DNEXTCLADE_BUILD_TESTS=1 \
 
   print 12 "Build";
   ${CLANG_ANALYZER} cmake --build "${BUILD_DIR}" --config "${CMAKE_BUILD_TYPE}" -- -j$(($(nproc) - 1))
@@ -360,25 +355,12 @@
       eval ${GTPP} ${GDB} ./nextalign_tests --gtest_output=xml:${PROJECT_ROOT_DIR}/.reports/tests.xml || cd .
   popd > /dev/null
 
-<<<<<<< HEAD
   pushd "${BUILD_DIR}/packages/nextclade/src/__tests__" > /dev/null
       eval ${GTPP} ${GDB} ./nextclade_tests --gtest_output=xml:${PROJECT_ROOT_DIR}/.reports/tests.xml || cd .
   popd > /dev/null
 
-
-#  print 27 "Run CLI";
-#  CLI_DIR="${BUILD_DIR}/packages/nextalign_cli"
-#  CLI_EXE="nextalign-$(uname -s)-$(uname -p || uname -m)"
-#  eval "${GDB}" ${CLI_DIR}/${CLI_EXE} ${DEV_NEXTALIGN_CLI_OPTIONS} || cd .
-#
-#  CLI_DIR="${BUILD_DIR}/packages/nextclade_cli"
-#  CLI_EXE="nextclade-$(uname -s)-$(uname -p || uname -m)"
-#  eval "${GDB}" ${CLI_DIR}/${CLI_EXE} ${DEV_NEXTCLADE_CLI_OPTIONS} || cd .
-=======
-  print 27 "Run CLI";
-
-  eval "${GDB}" ${CLI} ${DEV_CLI_OPTIONS} || cd .
->>>>>>> 458ef8ab
+  # print 27 "Run CLI";
+  # eval "${GDB}" ${CLI} ${DEV_CLI_OPTIONS} || cd .
 
   print 22 "Done";
 
