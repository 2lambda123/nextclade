#!/usr/bin/env bash

BASH_DEBUG="${BASH_DEBUG:=}"
([ "${BASH_DEBUG}" == "true" ] || [ "${BASH_DEBUG}" == "1" ] ) && set -o xtrace
set -o errexit
set -o nounset
set -o pipefail
shopt -s dotglob
trap "exit" INT

# Install these for clang support:
# sudo apt-get install --verbose-versions llvm-10 clang{,-tools,-tidy,-format}-10 llvm-10 libclang-common-10-dev

# Directory where this script resides
THIS_DIR=$(cd $(dirname "${BASH_SOURCE[0]}"); pwd)

# Where the source code is
PROJECT_ROOT_DIR="$(realpath --logical --no-symlinks ${THIS_DIR}/..)"

source "${THIS_DIR}/lib/set_locales.sh"
source "${THIS_DIR}/lib/is_ci.sh"

[ -n "${NEXTCLADE_EMSDK_DIR:=}" ] && NEXTCLADE_EMSDK_DIR_FROM_ENV="${NEXTCLADE_EMSDK_DIR}"
[ -n "${NEXTCLADE_EMSDK_VERSION:=}" ] && NEXTCLADE_EMSDK_VERSION_FROM_ENV="${NEXTCLADE_EMSDK_VERSION}"

source "${PROJECT_ROOT_DIR}/.env.example"
if [ -f "${PROJECT_ROOT_DIR}/.env" ]; then
  source "${PROJECT_ROOT_DIR}/.env"
fi

[ -n "${NEXTCLADE_EMSDK_DIR_FROM_ENV:=}" ] && NEXTCLADE_EMSDK_DIR="${NEXTCLADE_EMSDK_DIR_FROM_ENV}"
[ -n "${NEXTCLADE_EMSDK_VERSION_FROM_ENV:=}" ] && NEXTCLADE_EMSDK_VERSION="${NEXTCLADE_EMSDK_VERSION_FROM_ENV}"

PROJECT_NAME="nextalign"
BUILD_PREFIX="${BUILD_PREFIX:-}"
BUILD_SUFFIX="${BUILD_SUFFIX:-}"

export NEXTCLADE_EMSDK_VERSION_DEFAULT=2.0.6
export NEXTCLADE_EMSDK_VERSION=${NEXTCLADE_EMSDK_VERSION:=${NEXTCLADE_EMSDK_VERSION_DEFAULT}}
export NEXTCLADE_EMSDK_DIR_DEFAULT="${PROJECT_ROOT_DIR}/.cache/.emscripten/emsdk-${NEXTCLADE_EMSDK_VERSION}"
export NEXTCLADE_EMSDK_DIR=${NEXTCLADE_EMSDK_DIR:=${NEXTCLADE_EMSDK_DIR_DEFAULT}}
export NEXTCLADE_EMSDK_USE_CACHE="${NEXTCLADE_EMSDK_USE_CACHE:=1}"

NEXTCLADE_EMSDK_CACHE=""
if [ "${NEXTCLADE_EMSDK_USE_CACHE}" == "1" ]; then
  export NEXTCLADE_EMSDK_CACHE_DEFAULT="${PROJECT_ROOT_DIR}/.cache/.emscripten/emsdk_cache-${NEXTCLADE_EMSDK_VERSION}"
  export NEXTCLADE_EMSDK_CACHE="${NEXTCLADE_EMSDK_CACHE:=${NEXTCLADE_EMSDK_CACHE_DEFAULT}}"
fi

# Check whether we are running on a Continuous integration server
IS_CI=${IS_CI:=$(is_ci)}

# Name of the operating system we are running this script on: Linux, Darwin (we rename it to MacOS below)
BUILD_OS="$(uname -s)"
if [ "${BUILD_OS}" == "Darwin" ]; then
  BUILD_OS="MacOS"
fi

# Name of the operating system for which we will build the binaries. Default is the same as build OS
HOST_OS="${HOST_OS:=${BUILD_OS}}"
if [ "${HOST_OS}" == "Darwin" ]; then
  HOST_OS="MacOS"
fi

# Name of the processor architecture we are running this script on: x86_64, arm64
BUILD_ARCH="$(uname -p || uname -m)"
if [ "${BUILD_ARCH}" == "unknown" ]; then
  BUILD_ARCH="$(uname -m)"
fi

if [ "${BUILD_OS}" == "MacOS" ] && [ ${BUILD_ARCH} == "i386" ]; then
  # x86_64 is called i386 on macOS, fix that
  BUILD_ARCH="x86_64"
fi

# Name of the processor architecture for which we will build the binaries. Default is the same as build arch
HOST_ARCH=${HOST_ARCH:=${BUILD_ARCH}}

# Whether we are cross-compiling for another operating system or another processor architecture
CROSS=0
if [ "${BUILD_OS}" != "${HOST_OS}" ] || [ "${BUILD_ARCH}" != "${HOST_ARCH}" ]; then
  CROSS=1
fi

# Minimum target version of macOS. End up in `-mmacosx-version-min=` flag of AppleClang
OSX_MIN_VER=${OSX_MIN_VER:=10.12}

# Build type (default: Release)
CMAKE_BUILD_TYPE="${CMAKE_BUILD_TYPE:=Release}"

# Whether to produce Webassembly with Emscripten
export NEXTCLADE_BUILD_WASM="${NEXTCLADE_BUILD_WASM:=0}"

# Debug wasm build is too slow, always do optimized build
if [ "${NEXTCLADE_BUILD_WASM}" == "1" ]; then
  CMAKE_BUILD_TYPE="Release"
fi

# Deduce conan build type from cmake build type
CONAN_BUILD_TYPE=${CMAKE_BUILD_TYPE}
case ${CMAKE_BUILD_TYPE} in
  Debug|Release|RelWithDebInfo|MinSizeRelease) CONAN_BUILD_TYPE=${CMAKE_BUILD_TYPE} ;;
  ASAN|MSAN|TSAN|UBSAN) CONAN_BUILD_TYPE=RelWithDebInfo ;;
  *) CONAN_BUILD_TYPE="Release" ;;
esac

ADDITIONAL_PATH="${PROJECT_ROOT_DIR}/3rdparty/binutils/bin:${PROJECT_ROOT_DIR}/3rdparty/gcc/bin:${PROJECT_ROOT_DIR}/3rdparty/llvm/bin"
export PATH="${ADDITIONAL_PATH}${PATH:+:$PATH}"

# Whether to use Clang Analyzer
USE_CLANG_ANALYZER="${USE_CLANG_ANALYZER:=0}"
CLANG_ANALYZER=""
if [ "${USE_CLANG_ANALYZER}" == "true" ] || [ "${USE_CLANG_ANALYZER}" == "1" ]; then
  CLANG_ANALYZER="scan-build -v --keep-going -o ${PROJECT_ROOT_DIR}/.reports/clang-analyzer"
  USE_CLANG=1
  mkdir -p "${PROJECT_ROOT_DIR}/.reports/clang-analyzer"
fi

# Whether to use Clang C++ compiler (default: use GCC)
USE_CLANG="${USE_CLANG:=0}"

# Whether to use libc++ as a C++ standard library implementation
USE_LIBCPP="${USE_LIBCPP:=0}"

# Whether to use MinGW GCC C++ compiler for cross-compiling for Windows (default: no)
USE_MINGW="${USE_MINGW:=0}"

INSTALL_DIR="${PROJECT_ROOT_DIR}/.out"

NEXTALIGN_BUILD_CLI=${NEXTALIGN_BUILD_CLI:=1}
NEXTALIGN_BUILD_BENCHMARKS=${NEXTALIGN_BUILD_BENCHMARKS:=0}
NEXTALIGN_BUILD_TESTS=${NEXTALIGN_BUILD_TESTS:=1}
NEXTCLADE_BUILD_CLI=${NEXTALIGN_BUILD_CLI:=1}
#NEXTCLADE_BUILD_BENCHMARKS=${NEXTCLADE_BUILD_BENCHMARKS:=0}
NEXTCLADE_BUILD_TESTS=${NEXTCLADE_BUILD_TESTS:=1}
NEXTCLADE_CLI_BUILD_TESTS=${NEXTCLADE_CLI_BUILD_TESTS:=1}

CONAN_ARCH_SETTINGS="-s arch=${HOST_ARCH}"
if [ "${HOST_OS}" == "MacOS" ] && [ "${HOST_ARCH}" == "arm64" ]; then
  # Conan uses different name for macOS arm64 architecture
  CONAN_ARCH_SETTINGS="\
    -s arch=armv8 \
  "
fi

if [ "${HOST_OS}" == "MacOS" ]; then
  # Conan uses different name for macOS arm64 architecture
  CONAN_COMPILER_SETTINGS="\
    ${CONAN_COMPILER_SETTINGS:-} \
    -s os.version=${OSX_MIN_VER} \
  "
fi


MORE_CMAKE_FLAGS=""
if [ "${USE_CLANG}" == "true" ] || [ "${USE_CLANG}" == "1" ]; then
  export CC="${CC:-clang}"
  export CXX="${CXX:-clang++}"
  export CMAKE_C_COMPILER=${CC}
  export CMAKE_CXX_COMPILER=${CXX}

  CLANG_VERSION_DETECTED=$(${CC} --version | grep "clang version" | awk -F ' ' {'print $3'} | awk -F \. {'print $1'})
  CLANG_VERSION=${CLANG_VERSION:=${CLANG_VERSION_DETECTED}}

  CONAN_COMPILER_SETTINGS="\
    ${CONAN_COMPILER_SETTINGS:-}
    -s compiler=clang \
    -s compiler.version=${CLANG_VERSION} \
  "

  MORE_CMAKE_FLAGS="\
    ${MORE_CMAKE_FLAGS} \
    -DCMAKE_C_COMPILER=${CMAKE_C_COMPILER} \
    -DCMAKE_CXX_COMPILER=${CMAKE_CXX_COMPILER} \
  "

  if [ "${USE_LIBCPP}" == "true" ] || [ "${USE_LIBCPP}" == "1" ]; then
    export CMAKE_CXX_FLAGS="-stdlib=libc++"
    export CMAKE_EXE_LINKER_FLAGS="-stdlib=libc++"
    export CMAKE_SHARED_LINKER_FLAGS="-stdlib=libc++"

    CONAN_COMPILER_SETTINGS="\
      ${CONAN_COMPILER_SETTINGS:-}
      -s compiler.libcxx=libc++ \
    "

    MORE_CMAKE_FLAGS="\
      ${MORE_CMAKE_FLAGS} \
      -DCMAKE_CXX_FLAGS=${CMAKE_CXX_FLAGS:-} \
      -DCMAKE_EXE_LINKER_FLAGS=${CMAKE_EXE_LINKER_FLAGS} \
      -DCMAKE_SHARED_LINKER_FLAGS=${CMAKE_SHARED_LINKER_FLAGS} \
    "
  else
    CONAN_COMPILER_SETTINGS="\
      ${CONAN_COMPILER_SETTINGS:-}
      -s compiler.libcxx=libstdc++11 \
    "
  fi

  BUILD_SUFFIX="${BUILD_SUFFIX:-}-Clang"
fi

<<<<<<< HEAD
BUILD_DIR_DEFAULT="${PROJECT_ROOT_DIR}/.build/${BUILD_PREFIX}${CMAKE_BUILD_TYPE}${BUILD_SUFFIX}"
BUILD_DIR="${BUILD_DIR:=${BUILD_DIR_DEFAULT}}"
INSTALL_DIR=${CMAKE_INSTALL_PREFIX:="${PROJECT_ROOT_DIR}/.out"}
CLI_DIR="${BUILD_DIR}/packages/${PROJECT_NAME}_cli"
CLI_EXE=${CLI_EXE:="nextalign-${HOST_OS}-${HOST_ARCH}"}
RUN_CLI="${RUN_CLI:=1}"
=======
EMSDK_CLANG_VERSION="${EMSDK_CLANG_VERSION:=11}"
EMCMAKE=""
EMMAKE=""
CONAN_COMPILER_SETTINGS="${CONAN_COMPILER_SETTINGS:=}"
CONANFILE="${PROJECT_ROOT_DIR}/conanfile.txt"
NEXTCLADE_EMSCRIPTEN_COMPILER_FLAGS=""
if [ "${NEXTCLADE_BUILD_WASM}" == "true" ] || [ "${NEXTCLADE_BUILD_WASM}" == "1" ]; then
  CONANFILE="${PROJECT_ROOT_DIR}/conanfile.wasm.txt"
>>>>>>> 83d66024

  CONAN_COMPILER_SETTINGS="\
    --profile="${PROJECT_ROOT_DIR}/config/conan/conan_profile_emscripten_wasm.txt" \
    -s compiler=clang \
    -s compiler.version=${EMSDK_CLANG_VERSION} \
  "

  NEXTCLADE_EMSCRIPTEN_COMPILER_FLAGS=" \
    -frtti \
    -fexceptions \
    --bind \
    --source-map-base './' \
    -s MODULARIZE=1 \
    -s EXPORT_ES6=1 \
    -s WASM=1 \
    -s DISABLE_EXCEPTION_CATCHING=2 \
    -s DEMANGLE_SUPPORT=1 \
    -s ALLOW_MEMORY_GROWTH=1 \
    -s MALLOC=emmalloc \
    -s ENVIRONMENT=worker \
    -s DYNAMIC_EXECUTION=0 \
  "

  #  -fexceptions \
  #  -s DISABLE_EXCEPTION_CATCHING=2 \
  #  -s ALIASING_FUNCTION_POINTERS=0 \
  #  --profiling \
  #  -s EXCEPTION_DEBUG=1 \
  #  -g4 \
  #  -O0 \
  #  -s ASSERTIONS=1 \
  #  -s SAFE_HEAP=1 \
  #  -s STACK_OVERFLOW_CHECK=2 \

  BUILD_SUFFIX="${BUILD_SUFFIX:-}-Wasm"
  INSTALL_DIR="${PROJECT_ROOT_DIR}/packages/web/src/generated/"

  EMCMAKE="emcmake"
  EMMAKE="emmake"

  NEXTALIGN_BUILD_CLI=0
  NEXTALIGN_BUILD_BENCHMARKS=0
  NEXTALIGN_BUILD_TESTS=0
  NEXTCLADE_BUILD_CLI=0
  NEXTCLADE_BUILD_BENCHMARKS=0
  NEXTCLADE_BUILD_TESTS=0
  NEXTCLADE_CLI_BUILD_TESTS=0
fi


USE_COLOR="${USE_COLOR:=1}"
if [ "${IS_CI}" == "1" ] || [ "${IS_CI}" == "true" ]; then
  USE_COLOR="0"
fi

# Whether to build a standalone static executable
NEXTALIGN_STATIC_BUILD_DEFAULT=0
if [ "${CMAKE_BUILD_TYPE}" == "Release" ]; then
  NEXTALIGN_STATIC_BUILD_DEFAULT=1
elif [ "${CMAKE_BUILD_TYPE}" == "ASAN" ] || [ "${CMAKE_BUILD_TYPE}" == "MSAN" ] || [ "${CMAKE_BUILD_TYPE}" == "TSAN" ] || [ "${CMAKE_BUILD_TYPE}" == "UBSAN" ] ; then
  NEXTALIGN_STATIC_BUILD_DEFAULT=0
fi
NEXTALIGN_STATIC_BUILD=${NEXTALIGN_STATIC_BUILD:=${NEXTALIGN_STATIC_BUILD_DEFAULT}}

CONAN_STATIC_BUILD_FLAGS="\
  -o cpr:with_ssl=openssl \
  -o libcurl:with_c_ares=True \
  -o libcurl:with_ssl=openssl \
  -o libcurl:with_zlib=True \
  -o poco:enable_active_record=False \
  -o poco:enable_apacheconnector=False \
  -o poco:enable_cppparser=False \
  -o poco:enable_crypto=False \
  -o poco:enable_data=False \
  -o poco:enable_data_mysql=False \
  -o poco:enable_data_odbc=False \
  -o poco:enable_data_postgresql=False \
  -o poco:enable_data_sqlite=False \
  -o poco:enable_encodings=False \
  -o poco:enable_json=False \
  -o poco:enable_jwt=False \
  -o poco:enable_mongodb=False \
  -o poco:enable_net=False \
  -o poco:enable_netssl=False \
  -o poco:enable_pagecompiler=False \
  -o poco:enable_pagecompiler_file2page=False \
  -o poco:enable_pdf=False \
  -o poco:enable_pocodoc=False \
  -o poco:enable_redis=False \
  -o poco:enable_sevenzip=False \
  -o poco:enable_util=False \
  -o poco:enable_xml=False \
  -o poco:enable_zip=False \
"

# Add flags necessary for static build
CONAN_STATIC_BUILD_FLAGS="-o boost:header_only=True -o fmt:header_only=True"
CONAN_TBB_STATIC_BUILD_FLAGS=""
TARGET_TRIPLET="x86_64-linux-gnu"
if [ "${NEXTALIGN_STATIC_BUILD}" == "1" ]; then
  CONAN_STATIC_BUILD_FLAGS="\
    ${CONAN_STATIC_BUILD_FLAGS} \
    -o c-ares:shared=False \
    -o cpr:shared=False \
    -o gtest:shared=False \
    -o libcurl:shared=False \
    -o openssl:shared=False \
    -o tbb:shared=False \
    -o zlib:shared=False \
    -o poco:shared=False \
  "

  CONAN_TBB_STATIC_BUILD_FLAGS="-o shared=False"

  if [ "${HOST_OS}" == "Linux" ]  && [ "${NEXTCLADE_BUILD_WASM}" != "1" ]; then

  # Download libmusl-based GCC
  GCC_DIR="${PROJECT_ROOT_DIR}/.cache/gcc"
  if [ ! -f "${GCC_DIR}/bin/x86_64-linux-musl-gcc" ]; then
    mkdir -p "${GCC_DIR}"
    pushd "${GCC_DIR}" >/dev/null
      GCC_URL="https://github.com/ivan-aksamentov/musl-cross-make/releases/download/v1/gcc-x86_64-linux-musl.tar.gz"
      echo "Downloading GCC from ${GCC_URL}"
      curl -fsSL "${GCC_URL}" | tar xfz - --strip-components=1
    popd >/dev/null
  fi

  export PATH="${GCC_DIR}/bin:${PATH}"

  TARGET_TRIPLET="x86_64-linux-musl"
  export CONAN_CMAKE_SYSROOT="${GCC_DIR}"
  export CONAN_CMAKE_FIND_ROOT_PATH="${GCC_DIR}"
  export LD_LIBRARY_PATH="${GCC_DIR}/x86_64-linux-musl/lib:${LD_LIBRARY_PATH:-}"

  pushd "${GCC_DIR}/bin" >/dev/null
    if [ ! -e "gcc" ]    ; then ln -s "${TARGET_TRIPLET}-gcc" gcc           ;fi
    if [ ! -e "g++" ]    ; then ln -s "${TARGET_TRIPLET}-g++" g++           ;fi
    if [ ! -e "ar" ]     ; then ln -s "${TARGET_TRIPLET}-gcc-ar" ar         ;fi
    if [ ! -e "nm" ]     ; then ln -s "${TARGET_TRIPLET}-gcc-nm" nm         ;fi
    if [ ! -e "ranlib" ] ; then ln -s "${TARGET_TRIPLET}-gcc-ranlib" ranlib ;fi
    if [ ! -e "as" ]     ; then ln -s "${TARGET_TRIPLET}-as" as             ;fi
    if [ ! -e "strip" ]  ; then ln -s "${TARGET_TRIPLET}-strip" strip       ;fi
    if [ ! -e "ld" ]     ; then ln -s "${TARGET_TRIPLET}-ld" ld             ;fi
    # if [ ! -e "ldd"     ]; then ln -s "ld" ldd                              ;fi
    if [ ! -e "objcopy" ]; then ln -s "${TARGET_TRIPLET}-objcopy" objcopy   ;fi
    if [ ! -e "objdump" ]; then ln -s "${TARGET_TRIPLET}-objdump" objdump   ;fi
  popd >/dev/null

  export CHOST="${TARGET_TRIPLET}"
  export CC="${GCC_DIR}/bin/gcc"
  export CXX="${GCC_DIR}/bin/g++"
  export AR="${GCC_DIR}/bin/ar"
  export NM="${GCC_DIR}/bin/nm"
  export RANLIB="${GCC_DIR}/bin/ranlib"
  export AS="${GCC_DIR}/bin/as"
  export STRIP="${GCC_DIR}/bin/strip"
  export LD="${GCC_DIR}/bin/ld"
  export OBJCOPY="${GCC_DIR}/bin/objcopy"
  export OBJDUMP="${GCC_DIR}/bin/objdump"

  export CFLAGS="-D__MUSL__"
  export CXXFLAGS="-D__MUSL__"
  export CMAKE_C_FLAGS="${CFLAGS:-}"
  export CMAKE_CXX_FLAGS="${CXXFLAGS:-}"

  export CMAKE_TOOLCHAIN_FILE="${PROJECT_ROOT_DIR}/config/cmake/musl.toolchain.cmake"
  export CONAN_CMAKE_TOOLCHAIN_FILE="${CMAKE_TOOLCHAIN_FILE}"

  export AC_CANONICAL_HOST="${TARGET_TRIPLET}"

  CONAN_STATIC_BUILD_FLAGS="\
    ${CONAN_STATIC_BUILD_FLAGS} \
    -e PATH=${PATH} \
    -e CHOST=${CHOST} \
    -e HOST=${TARGET_TRIPLET} \
    -e AC_CANONICAL_HOST=${TARGET_TRIPLET} \
    -e CC=${CC} \
    -e CXX=${CXX} \
    -e AS=${AS} \
    -e AR=${AR} \
    -e RANLIB=${RANLIB} \
    -e STRIP=${STRIP} \
    -e LD=${LD} \
    -e NM=${NM} \
    -e OBJCOPY=${OBJCOPY} \
    -e OBJDUMP=${OBJDUMP} \
    -e STRIP=${STRIP} \
    -s os=Linux \
    -s arch=x86_64 \
    -s compiler=gcc \
    -s compiler.libcxx=libstdc++11 \
  "

  BUILD_SUFFIX="${BUILD_SUFFIX:-}-Static"

  fi
fi

if [ "${USE_MINGW}" == "true" ] || [ "${USE_MINGW}" == "1" ]; then
  NEXTALIGN_BUILD_BENCHMARKS=0
  NEXTALIGN_BUILD_TESTS=0

  NEXTCLADE_BUILD_BENCHMARKS=0
  NEXTCLADE_BUILD_TESTS=0
  NEXTCLADE_CLI_BUILD_TESTS=0

  CONAN_STATIC_BUILD_FLAGS="\
    ${CONAN_STATIC_BUILD_FLAGS} \
    --profile ${PROJECT_ROOT_DIR}/config/conan/mingw-profile.txt \
  "
fi

if [ "${HOST_OS}" == "MacOS" ]; then
  # Avoid compiler error:
  # error: aligned deallocation function of type 'void (void *, std::size_t, std::align_val_t) noexcept' is only available on macOS 10.14 or newer
  # note: if you supply your own aligned allocation functions, use -faligned-allocation to silence this diagnostic
  export CXX_FLAGS="${CXX_FLAGS:-} -faligned-allocation"
  export CMAKE_CXX_FLAGS="${CMAKE_CXX_FLAGS:-} -faligned-allocation"

  ADDITIONAL_PATH="/local/opt/m4/bin"
  export PATH="${ADDITIONAL_PATH}${PATH:+:$PATH}"
fi


BUILD_TYPE_EXTENDED=${BUILD_PREFIX}${CMAKE_BUILD_TYPE}${BUILD_SUFFIX}
export CONAN_USER_HOME="${CONAN_USER_HOME:=${PROJECT_ROOT_DIR}/.cache/${BUILD_TYPE_EXTENDED}}"
export CCACHE_DIR="${CCACHE_DIR:=${PROJECT_ROOT_DIR}/.cache/${BUILD_TYPE_EXTENDED}/.ccache}"
BUILD_DIR_DEFAULT="${PROJECT_ROOT_DIR}/.build/${BUILD_TYPE_EXTENDED}"
BUILD_DIR="${BUILD_DIR:=${BUILD_DIR_DEFAULT}}"


function get_cli() {
  NAME=${1}

  CLI_DIR="${BUILD_DIR}/packages/${NAME}_cli"
  CLI_EXE="${NAME}-${HOST_OS}-${HOST_ARCH}"

  CLI="${CLI_DIR}/${CLI_EXE}"
  if [ "${CMAKE_BUILD_TYPE}" == "Release" ]; then
    CLI=${INSTALL_DIR}/bin/${CLI_EXE}
  fi

  echo "${CLI}"
}

NEXTALIGN_CLI=$(get_cli "nextalign")
NEXTCLADE_CLI=$(get_cli "nextclade")


DEV_CLI_OPTIONS="${DEV_CLI_OPTIONS:=}"

# gdb (or lldb) command with arguments
GDB_DEFAULT=

if [ "${BUILD_OS}" == "MacOS" ]; then
  if command -v "lldb"; then
    GDB_DEFAULT="lldb --batch --source-on-crash ${THIS_DIR}/lib/.lldb-on-crash --source ${THIS_DIR}/lib/.lldb-source --"
  fi > /dev/null
elif command -v "gdb"; then
  GDB_DEFAULT="gdb --quiet -ix ${THIS_DIR}/lib/.gdbinit -x ${THIS_DIR}/lib/.gdbexec --args"
fi > /dev/null

# AddressSanitizer and MemorySanitizer don't work with gdb
case ${CMAKE_BUILD_TYPE} in
  ASAN|MSAN|UBSAN) GDB_DEFAULT="" ;;
  *) ;;
esac

case ${CMAKE_BUILD_TYPE} in
  ASAN|MSAN|TSAN|UBSAN) NEXTALIGN_BUILD_BENCHMARKS=0; NEXTALIGN_BUILD_TESTS=0 NEXTCLADE_BUILD_BENCHMARKS=0 NEXTCLADE_BUILD_TESTS=0 NEXTCLADE_CLI_BUILD_TESTS=0 ;;
  *) ;;
esac

if [ "${IS_CI}" == "1" ]; then
  GDB_DEFAULT=""
fi
GDB="${GDB:=${GDB_DEFAULT}}"

USE_VALGRIND="${USE_VALGRIND:=0}"
VALGRIND_DEFAULT=""
if [ "${USE_VALGRIND}" == "1" ] || [ "${USE_VALGRIND}" == "true" ]; then
  NEXTALIGN_STATIC_BUILD=0

  VALGRIND_DEFAULT="\
  valgrind \
  --tool=memcheck \
  --error-limit=no \
  "

  GDB="${VALGRIND:=${VALGRIND_DEFAULT}}"
fi

USE_MASSIF="${USE_MASSIF:=0}"
if [ "${USE_MASSIF}" == "1" ] || [ "${USE_MASSIF}" == "true" ]; then
  NEXTALIGN_STATIC_BUILD=0

  VALGRIND_DEFAULT="\
  valgrind \
  --tool=massif \
  --error-limit=no \
  "

  GDB="${VALGRIND:=${VALGRIND_DEFAULT}}"
fi


# gttp (Google Test Pretty Printer) command
GTTP_DEFAULT=
if python3 -c "import colorama" 2>/dev/null; then
  GTTP_DEFAULT="${THIS_DIR}/lib/gtpp.py"
fi >/dev/null

if [ "${IS_CI}" == "1" ]; then
  GTTP_DEFAULT=""
fi
GTPP="${GTPP:=${GTTP_DEFAULT}}"

## Generate a semicolon-delimited list of arguments for cppcheck
## (to run during cmake build). The arguments are taken from the file
## `.cppcheck` in the source root
#CMAKE_CXX_CPPCHECK=""
#if command -v "cppcheck"; then
#  CMAKE_CXX_CPPCHECK="cppcheck;--template=gcc"
#  while IFS='' read -r flag; do
#    CMAKE_CXX_CPPCHECK="${CMAKE_CXX_CPPCHECK};${flag}"
#  done<"${THIS_DIR}/../.cppcheck"
#fi > /dev/null

# Print coloured message
function print() {
  if [ ! -z "${USE_COLOR}" ] && [ "${USE_COLOR}" != "false" ] && [ "${USE_COLOR}" != "0" ]; then
    echo -en "\n\033[48;5;${1}m - ${2} \t\033[0m\n";
  else
    printf "\n${2}\n";
  fi
}

export COMPILER_FLAGS="-fno-builtin-malloc -fno-builtin-calloc -fno-builtin-realloc -fno-builtin-free"

export CFLAGS="${CFLAGS:-} ${COMPILER_FLAGS}"
export CXXFLAGS="${CXXFLAGS:-} ${COMPILER_FLAGS}"
export CMAKE_C_FLAGS="${CMAKE_C_FLAGS:-} ${COMPILER_FLAGS}"
export CMAKE_CXX_FLAGS="${CMAKE_CXX_FLAGS:-} ${COMPILER_FLAGS}"

echo "-------------------------------------------------------------------------"
echo "PROJECT_NAME   = ${PROJECT_NAME:=}"
echo ""
echo "BUILD_OS       = ${BUILD_OS:=}"
echo "BUILD_ARCH     = ${BUILD_ARCH:=}"
echo "uname -a       = $(uname -a)"
echo "uname -s       = $(uname -s)"
echo "uname -p       = $(uname -p)"
echo "uname -m       = $(uname -m)"
echo ""
echo "HOST_OS        = ${HOST_OS:=}"
echo "HOST_ARCH      = ${HOST_ARCH:=}"
echo "OSX_MIN_VER    = ${OSX_MIN_VER:=}"
echo ""
echo "IS_CI          = ${IS_CI:=}"
echo "CI             = ${CI:=}"
echo "TRAVIS         = ${TRAVIS:=}"
echo "CIRCLECI       = ${CIRCLECI:=}"
echo "GITHUB_ACTIONS = ${GITHUB_ACTIONS:=}"
echo ""
echo "CMAKE_BUILD_TYPE         = ${CMAKE_BUILD_TYPE:=}"
echo "CONAN_BUILD_TYPE         = ${CONAN_BUILD_TYPE:=}"
echo "NEXTALIGN_STATIC_BUILD   = ${NEXTALIGN_STATIC_BUILD:=}"
echo ""
echo "NEXTCLADE_BUILD_WASM        = ${NEXTCLADE_BUILD_WASM}"
echo "NEXTCLADE_EMSDK_VERSION     = ${NEXTCLADE_EMSDK_VERSION}"
echo "NEXTCLADE_EMSDK_DIR         = ${NEXTCLADE_EMSDK_DIR}"
echo "NEXTCLADE_EMSDK_USE_CACHE   = ${NEXTCLADE_EMSDK_USE_CACHE}"
echo "NEXTCLADE_EMSDK_CACHE       = ${NEXTCLADE_EMSDK_CACHE}"
echo ""
echo "USE_COLOR                = ${USE_COLOR:=}"
echo "USE_CLANG                = ${USE_CLANG:=}"
echo "CLANG_VERSION            = ${CLANG_VERSION:=}"
echo "CC                       = ${CC:=}"
echo "CXX                      = ${CXX:=}"
echo "CMAKE_C_COMPILER         = ${CMAKE_C_COMPILER:=}"
echo "CMAKE_CXX_COMPILER       = ${CMAKE_CXX_COMPILER:=}"
echo "USE_CLANG_ANALYZER       = ${USE_CLANG_ANALYZER:=}"
echo ""
echo "USE_VALGRIND             = ${USE_VALGRIND:=}"
echo "USE_MASSIF               = ${USE_MASSIF:=}"
echo "GDB                      = ${GDB:=}"
echo ""
echo "CONAN_ARCH_SETTINGS          = ${CONAN_ARCH_SETTINGS:=}"
echo "CONAN_COMPILER_SETTINGS      = ${CONAN_COMPILER_SETTINGS:=}"
echo "CONAN_STATIC_BUILD_FLAGS     = ${CONAN_STATIC_BUILD_FLAGS:=}"
echo "CONAN_TBB_STATIC_BUILD_FLAGS = ${CONAN_TBB_STATIC_BUILD_FLAGS:=}"
echo ""
echo "CONAN_USER_HOME          = ${CONAN_USER_HOME:=}"
echo "CCACHE_DIR               = ${CCACHE_DIR:=}"
echo "BUILD_PREFIX             = ${BUILD_PREFIX:=}"
echo "BUILD_SUFFIX             = ${BUILD_SUFFIX:=}"
echo "BUILD_DIR                = ${BUILD_DIR:=}"
echo "INSTALL_DIR              = ${INSTALL_DIR:=}"
echo "NEXTALIGN_CLI            = ${NEXTALIGN_CLI}"
echo "NEXTCLADE_CLI            = ${NEXTCLADE_CLI}"

if [ "${NEXTALIGN_STATIC_BUILD}" == "1" ] && [ "${HOST_OS}" == "Linux" ] && [ "${NEXTCLADE_BUILD_WASM}" != "1" ]; then
echo ""
echo "CC                       = $(which ${CC})"
echo "CXX                      = $(which ${CXX})"
echo "AR                       = $(which ${AR})"
echo "AS                       = $(which ${AS})"
echo "RANLIB                   = $(which ${RANLIB})"
echo "LD                       = $(which ${LD})"
echo "NM                       = $(which ${NM})"
echo "OBJCOPY                  = $(which ${OBJCOPY})"
echo "OBJDUMP                  = $(which ${OBJDUMP})"
echo "STRIP                    = $(which ${STRIP})"
fi

echo "-------------------------------------------------------------------------"

if [ "${NEXTCLADE_BUILD_WASM}" == "true" ] || [ "${NEXTCLADE_BUILD_WASM}" == "1" ]; then
  print 92 "Install Emscripten SDK";

  if [ ! -d "${NEXTCLADE_EMSDK_DIR}" ]; then
    ./scripts/install_emscripten.sh "${NEXTCLADE_EMSDK_DIR}" "${NEXTCLADE_EMSDK_VERSION}"
  else
    echo "Emscripten SDK already found in '${NEXTCLADE_EMSDK_DIR}'. Skipping install."
  fi

  print 92 "Prepare Emscripten SDK environment";
  source "${NEXTCLADE_EMSDK_DIR}/emsdk_env.sh"

  export EM_CACHE="${NEXTCLADE_EMSDK_CACHE}"
fi

# Setup conan profile in CONAN_USER_HOME
print 56 "Create conan profile";
CONAN_V2_MODE=1 conan profile new default --detect --force
CONAN_V2_MODE=1 conan config init
if [ "${HOST_OS}" == "Linux" ] && [ "${NEXTALIGN_STATIC_BUILD}" == "1" ] && [ "${NEXTCLADE_BUILD_WASM}" != "1" ]; then
  printf "\n\nlibc: [None, \"glibc\", \"musl\"]\n" >> "${CONAN_USER_HOME}/.conan/settings.yml"
fi

function conan_create_custom_package() {
  # This will build a local conan package (from `$PACKAGE_PATH`) and put it into local conan cache
  # under name `$PACKAGE_REF`. The build is only done once and if the package is in cache, it will not rebuild.
  # On `conan install` step the local package will be used, instead of querying conan remote servers, because the
  # `$PACKAGE_REF` is used in `conanfile.txt`.
  PACKAGE_PATH=$1
  PACKAGE_REF=$2

  if [ -z "$(conan search | grep ${PACKAGE_REF})" ]; then
    print 56 "Build dependency: ${PACKAGE_PATH}";

    pushd "${PACKAGE_PATH}" > /dev/null
        conan create . local/stable \
        -s build_type="${CONAN_BUILD_TYPE}" \
        ${CONAN_ARCH_SETTINGS} \
        ${CONAN_COMPILER_SETTINGS:-} \
        ${CONAN_STATIC_BUILD_FLAGS} \
        ${CONAN_TBB_STATIC_BUILD_FLAGS} \
        --build=missing \

    popd > /dev/null
  fi
}

if [ "${NEXTCLADE_BUILD_WASM}" != "1" ]; then
  # Order is important to ensure interdependencies are picked up correctly
  conan_create_custom_package "3rdparty/jemalloc" "jemalloc/5.2.1@local/stable"
  conan_create_custom_package "3rdparty/openssl"  "openssl/1.1.1k@local/stable"
  conan_create_custom_package "3rdparty/c-ares"   "c-ares/1.17.1@local/stable"
  conan_create_custom_package "3rdparty/zlib"     "zlib/1.2.11@local/stable"
  conan_create_custom_package "3rdparty/libcurl"  "libcurl/7.77.0@local/stable"
  conan_create_custom_package "3rdparty/poco"     "poco/1.11.0@local/stable"
  conan_create_custom_package "3rdparty/tbb"      "tbb/2021.3.0@local/stable"
fi

mkdir -p "${BUILD_DIR}"
pushd "${BUILD_DIR}" > /dev/null

  print 56 "Install dependencies";
  conan install "${CONANFILE}" \
    -s build_type="${CONAN_BUILD_TYPE}" \
    ${CONAN_ARCH_SETTINGS} \
    ${CONAN_COMPILER_SETTINGS:-} \
    ${CONAN_STATIC_BUILD_FLAGS} \
    --build missing \

  print 57 "Generate source files";
  python3 "${PROJECT_ROOT_DIR}/packages/nextclade_common/scripts/generate_cli.py" \
      --input_json=${PROJECT_ROOT_DIR}/packages/nextclade_cli/cli.json \
      --output_cpp=${PROJECT_ROOT_DIR}/packages/nextclade_cli/src/generated/cli.cpp \
      --output_h=${PROJECT_ROOT_DIR}/packages/nextclade_cli/src/generated/cli.h \

  find "${PROJECT_ROOT_DIR}/packages/nextclade_cli/src/generated/" -regex '.*\.\(c\|cpp\|h\|hpp\|cc\|cxx\)' -exec clang-format -style=file -i {} \;

  print 57 "Generate source files";
  python3 "${PROJECT_ROOT_DIR}/packages/nextclade_common/scripts/generate_cainfo_blob.py" \
      --input_pem=${PROJECT_ROOT_DIR}/packages/nextclade_common/data/cacert.pem \
      --output_h=${PROJECT_ROOT_DIR}/packages/nextclade_common/src/generated/cainfo.h \
#      --output_cpp=${PROJECT_ROOT_DIR}/packages/nextclade_common/src/generated/cainfo.cpp \

#  python3 "${PROJECT_ROOT_DIR}/packages/nextclade_common/scripts/generate_cli.py" \
#      --input_json=${PROJECT_ROOT_DIR}/packages/nextalign_cli/cli.json \
#      --output_cpp=${PROJECT_ROOT_DIR}/packages/nextalign_cli/src/generated/cli.cpp \
#      --output_h=${PROJECT_ROOT_DIR}/packages/nextalign_cli/src/generated/cli.h \
#
#   find "${PROJECT_ROOT_DIR}/packages/nextalign_cli/src/generated/" -regex '.*\.\(c\|cpp\|h\|hpp\|cc\|cxx\)' -exec clang-format -style=file -i {} \;


#    -DCMAKE_CXX_CPPCHECK="${CMAKE_CXX_CPPCHECK}" \
  print 92 "Generate build files";
  ${CLANG_ANALYZER} ${EMCMAKE} cmake "${PROJECT_ROOT_DIR}" \
    -DCMAKE_MODULE_PATH="${BUILD_DIR}" \
    -DCMAKE_INSTALL_PREFIX="${INSTALL_DIR}" \
    -DCLI_EXE="${CLI_EXE}" \
    -DCMAKE_EXPORT_COMPILE_COMMANDS=1 \
    -DCMAKE_BUILD_TYPE="${CMAKE_BUILD_TYPE}" \
    -DCMAKE_VERBOSE_MAKEFILE=${CMAKE_VERBOSE_MAKEFILE:=0} \
    -DCMAKE_COLOR_MAKEFILE=${CMAKE_COLOR_MAKEFILE:=1} \
    -DUSE_ADVANCED_COMPILER_FLAGS=${USE_ADVANCED_COMPILER_FLAGS:=1} \
    -DNEXTALIGN_STATIC_BUILD=${NEXTALIGN_STATIC_BUILD} \
    -DNEXTALIGN_BUILD_BENCHMARKS=${NEXTALIGN_BUILD_BENCHMARKS} \
    -DNEXTALIGN_BUILD_TESTS=${NEXTALIGN_BUILD_TESTS} \
    -DNEXTALIGN_MACOS_ARCH="${HOST_ARCH}" \
    -DCMAKE_OSX_ARCHITECTURES="${HOST_ARCH}" \
    -DCMAKE_OSX_DEPLOYMENT_TARGET="${OSX_MIN_VER}" \
    -DNEXTCLADE_STATIC_BUILD=${NEXTALIGN_STATIC_BUILD} \
    -DNEXTALIGN_BUILD_CLI=${NEXTALIGN_BUILD_CLI} \
    -DNEXTALIGN_BUILD_BENCHMARKS=${NEXTALIGN_BUILD_BENCHMARKS} \
    -DNEXTALIGN_BUILD_TESTS=${NEXTALIGN_BUILD_TESTS} \
    -DNEXTCLADE_BUILD_CLI=${NEXTCLADE_BUILD_CLI} \
    -DNEXTCLADE_BUILD_TESTS=${NEXTCLADE_BUILD_TESTS} \
    -DNEXTCLADE_CLI_BUILD_TESTS=${NEXTCLADE_CLI_BUILD_TESTS} \
    -DNEXTCLADE_BUILD_WASM=${NEXTCLADE_BUILD_WASM} \
    -DNEXTCLADE_EMSCRIPTEN_COMPILER_FLAGS="${NEXTCLADE_EMSCRIPTEN_COMPILER_FLAGS}" \
    -DBUILD_SHARED_LIBS="${NEXTALIGN_STATIC_BUILD}" \
    -DDATA_FULL_DOMAIN=${DATA_FULL_DOMAIN} \
    ${MORE_CMAKE_FLAGS}
#    -DNEXTCLADE_BUILD_BENCHMARKS=${NEXTCLADE_BUILD_BENCHMARKS} \

  print 12 "Build";
  ${CLANG_ANALYZER} ${EMMAKE} cmake --build "${BUILD_DIR}" --config "${CMAKE_BUILD_TYPE}" -- -j$(($(nproc) - 1))

  function strip_executable() {
    CLI=${1}

    print 29 "Strip executable";
    # Strip works differently on mac
    if [ "${BUILD_OS}" == "MacOS" ]; then
      strip ${CLI}

      ls -l ${CLI}
    elif [ "${BUILD_OS}" == "Linux" ]; then
      strip -s \
        --strip-unneeded \
        --remove-section=.note.gnu.gold-version \
        --remove-section=.comment \
        --remove-section=.note \
        --remove-section=.note.gnu.build-id \
        --remove-section=.note.ABI-tag \
        ${CLI}

        ls --human-readable --kibibytes -Sl ${CLI}
    fi

    print 28 "Print executable info";
    file ${CLI}

    if [ "${BUILD_OS}" == "Linux" ] && [ "${NEXTALIGN_STATIC_BUILD}" == "1" ]; then
      LINKAGE=$(ldd ${CLI} | awk '{$1=$1};1')
      OBJDUMP_RESULT="$(objdump -p ${CLI} || true)"
      function c1grep() { grep "$@" || test $? = 1; }
      NEEDED="$( echo "${OBJDUMP_RESULT}" | c1grep -e 'NEEDED' -e 'RPATH')"
      if [ "${LINKAGE}" != "statically linked" ] || [ "${NEEDED}" != "" ]; then
        echo "Error: Executable is not statically linked: '${CLI}'."
        echo "Objdump:"
        echo "${NEEDED}"
        exit 1
      fi
    fi
  }

  if [ "${CMAKE_BUILD_TYPE}" == "Release" ] && [ "${NEXTCLADE_BUILD_WASM}" != "1" ]; then
    print 30 "Install executable";
    cmake --install "${BUILD_DIR}" --config "${CMAKE_BUILD_TYPE}" --strip

    strip_executable "${NEXTALIGN_CLI}"

    strip_executable "${NEXTCLADE_CLI}"

  fi

  if [ "${NEXTCLADE_BUILD_WASM}" == "1" ]; then
    print 31 "Install WebAssembly module";
    cmake --install "${BUILD_DIR}" --config "${CMAKE_BUILD_TYPE}"

    print 31 "Patch WebAssembly helper script";
    sed -i 's/var _scriptDir = import.meta.url;/var _scriptDir = false;/g' "${INSTALL_DIR}/wasm/nextclade_wasm.js"
  fi

popd > /dev/null

#if command -v "cppcheck"; then
#  print 25 "Run cppcheck";
#  . "${THIS_DIR}/cppcheck.sh"
#else
#  print 25 "Skipping cppcheck: not found";
#fi


if [ "${CROSS}" == "1" ]; then
  echo "Skipping unit tests and executable e2e test built for ${HOST_OS} ${HOST_ARCH} because they cannot run on ${BUILD_OS} ${BUILD_ARCH}. Exiting with success."
  exit 0
fi

pushd "${PROJECT_ROOT_DIR}" > /dev/null
<<<<<<< HEAD
  print 23 "Run tests";
  if [ "${NEXTALIGN_BUILD_TESTS}" == 1 ] || [ "${NEXTALIGN_BUILD_TESTS}" == "true" ]; then
    pushd "${BUILD_DIR}/packages/${PROJECT_NAME}/tests" > /dev/null
        eval ${GTPP} ${GDB} ./nextalign_tests --gtest_output=xml:${PROJECT_ROOT_DIR}/.reports/tests.xml || cd .
    popd > /dev/null
  else
    echo "Tests are disabled (NEXTALIGN_BUILD_TESTS=${NEXTALIGN_BUILD_TESTS})"
  fi

  if [ "${RUN_CLI}" == 1 ] || [ "${RUN_CLI}" == "true" ]; then
    print 27 "Run CLI";
    eval "${GDB}" ${CLI} ${DEV_CLI_OPTIONS}
  fi


popd > /dev/null
=======
   if [ "${CMAKE_BUILD_TYPE}" != "MSAN" ]; then
     if [ "${NEXTALIGN_BUILD_TESTS}" != "0" ]; then
       print 23 "Run Nextalign tests";
       eval ${GTPP} ${GDB} "${BUILD_DIR}/packages/nextalign/tests/nextalign_tests" --gtest_output=xml:${PROJECT_ROOT_DIR}/.reports/nextalign_tests.xml || cd .
     fi
     if [ "${NEXTCLADE_BUILD_TESTS}" != "0" ]; then
       print 23 "Run Nextclade tests";
       eval ${GTPP} ${GDB} "${BUILD_DIR}/packages/nextclade/src/__tests__/nextclade_tests" --gtest_output=xml:${PROJECT_ROOT_DIR}/.reports/nextclade_tests.xml || cd .
     fi
     if [ "${NEXTCLADE_CLI_BUILD_TESTS}" != "0" ]; then
       print 23 "Run Nextclade CLI tests";
       eval ${GTPP} ${GDB} "${BUILD_DIR}/packages/nextclade_cli/src/__tests__/nextclade_cli_tests" --gtest_output=xml:${PROJECT_ROOT_DIR}/.reports/nextclade_cli_tests.xml || cd .
     fi
   fi

  if [ "${CMAKE_BUILD_TYPE}" == "ASAN" ]; then
    # Lift process stack memory limit to avoid stack overflow when running with Address Sanitizer
    ulimit -s unlimited
  fi

#  if [ "${NEXTALIGN_BUILD_CLI}" == "true" ] || [ "${NEXTALIGN_BUILD_CLI}" == "1" ]; then
#   print 27 "Run Nextalign CLI";
#   eval "${GDB}" ${NEXTALIGN_CLI} ${DEV_CLI_OPTIONS} || cd .
#  fi

  if [ "${NEXTCLADE_BUILD_CLI}" == "true" ] || [ "${NEXTCLADE_BUILD_CLI}" == "1" ]; then
   print 27 "Run Nextclade CLI";
   eval "${GDB}" ${NEXTCLADE_CLI} ${DEV_NEXTCLADE_CLI_OPTIONS} || cd .
  fi
  print 22 "Done";
>>>>>>> 83d66024

print 22 "Done";<|MERGE_RESOLUTION|>--- conflicted
+++ resolved
@@ -200,14 +200,6 @@
   BUILD_SUFFIX="${BUILD_SUFFIX:-}-Clang"
 fi
 
-<<<<<<< HEAD
-BUILD_DIR_DEFAULT="${PROJECT_ROOT_DIR}/.build/${BUILD_PREFIX}${CMAKE_BUILD_TYPE}${BUILD_SUFFIX}"
-BUILD_DIR="${BUILD_DIR:=${BUILD_DIR_DEFAULT}}"
-INSTALL_DIR=${CMAKE_INSTALL_PREFIX:="${PROJECT_ROOT_DIR}/.out"}
-CLI_DIR="${BUILD_DIR}/packages/${PROJECT_NAME}_cli"
-CLI_EXE=${CLI_EXE:="nextalign-${HOST_OS}-${HOST_ARCH}"}
-RUN_CLI="${RUN_CLI:=1}"
-=======
 EMSDK_CLANG_VERSION="${EMSDK_CLANG_VERSION:=11}"
 EMCMAKE=""
 EMMAKE=""
@@ -216,7 +208,6 @@
 NEXTCLADE_EMSCRIPTEN_COMPILER_FLAGS=""
 if [ "${NEXTCLADE_BUILD_WASM}" == "true" ] || [ "${NEXTCLADE_BUILD_WASM}" == "1" ]; then
   CONANFILE="${PROJECT_ROOT_DIR}/conanfile.wasm.txt"
->>>>>>> 83d66024
 
   CONAN_COMPILER_SETTINGS="\
     --profile="${PROJECT_ROOT_DIR}/config/conan/conan_profile_emscripten_wasm.txt" \
@@ -832,24 +823,6 @@
 fi
 
 pushd "${PROJECT_ROOT_DIR}" > /dev/null
-<<<<<<< HEAD
-  print 23 "Run tests";
-  if [ "${NEXTALIGN_BUILD_TESTS}" == 1 ] || [ "${NEXTALIGN_BUILD_TESTS}" == "true" ]; then
-    pushd "${BUILD_DIR}/packages/${PROJECT_NAME}/tests" > /dev/null
-        eval ${GTPP} ${GDB} ./nextalign_tests --gtest_output=xml:${PROJECT_ROOT_DIR}/.reports/tests.xml || cd .
-    popd > /dev/null
-  else
-    echo "Tests are disabled (NEXTALIGN_BUILD_TESTS=${NEXTALIGN_BUILD_TESTS})"
-  fi
-
-  if [ "${RUN_CLI}" == 1 ] || [ "${RUN_CLI}" == "true" ]; then
-    print 27 "Run CLI";
-    eval "${GDB}" ${CLI} ${DEV_CLI_OPTIONS}
-  fi
-
-
-popd > /dev/null
-=======
    if [ "${CMAKE_BUILD_TYPE}" != "MSAN" ]; then
      if [ "${NEXTALIGN_BUILD_TESTS}" != "0" ]; then
        print 23 "Run Nextalign tests";
@@ -879,7 +852,4 @@
    print 27 "Run Nextclade CLI";
    eval "${GDB}" ${NEXTCLADE_CLI} ${DEV_NEXTCLADE_CLI_OPTIONS} || cd .
   fi
-  print 22 "Done";
->>>>>>> 83d66024
-
-print 22 "Done";+  print 22 "Done";