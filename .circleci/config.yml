version: 2.1

jobs:
  Update-Builder-Container:
    shell: "/bin/bash -euxo pipefail"

    environment:
      DOCKER_BUILDKIT: 1
      BUILDKIT_PROGRESS: plain
      PROGRESS_NO_TRUNC: 1

    machine:
      image: ubuntu-2004:202201-02
      docker_layer_caching: true

    resource_class: large

    steps:
      - checkout

      - run:
          name: "Calculate current docker build checksum"
          command: |
            ./scripts/docker_build_checksum.sh > "checksum.current.txt"

      - restore_cache:
          name: "Restore previous docker build checksum from cache"
          keys:
            - cache-v14-nextclade-docker-{{ checksum "checksum.current.txt" }}

      - run:
          name: "Compare current and previous checksum, halt if no changes"
          command: |
            touch checksum.previous.txt
            CHECKSUM_OLD="$(cat checksum.previous.txt)"
            CHECKSUM_NEW="$(cat checksum.current.txt)"

            echo CHECKSUM_OLD=${CHECKSUM_OLD}
            echo CHECKSUM_NEW=${CHECKSUM_NEW}

            if [ "${CHECKSUM_OLD}" == "${CHECKSUM_NEW}" ]; then
              echo "Checksum did not change. Halting the job."
              circleci-agent step halt
            fi

            mv checksum.current.txt checksum.previous.txt
            echo "Checksum changed. Continuing the job."

      - run:
          name: "Build container image"
          command: |
            echo "$DOCKERHUB_PASS" | docker login -u "$DOCKERHUB_USERNAME" --password-stdin

            echo "OSXCROSS_URL=${OSXCROSS_URL}" > ".env"

            ./docker-dev docker-image-build-push

            declare -a TARGETS=(
              "aarch64-apple-darwin"
              "aarch64-unknown-linux-gnu"
              "wasm32-unknown-unknown"
              "x86_64-apple-darwin"
              "x86_64-pc-windows-gnu"
              "x86_64-unknown-linux-gnu"
              "x86_64-unknown-linux-musl"
            )

            for CROSS in "${TARGETS[@]}"; do
              DOCKER_IMAGE_VERSION="$(./scripts/docker_build_checksum.sh)"

              docker pull "nextstrain/nextclade_builder:dev" 2>/dev/null || true >/dev/null
              docker pull "nextstrain/nextclade_builder:dev-${DOCKER_IMAGE_VERSION}" 2>/dev/null || true >/dev/null
              docker pull "nextstrain/nextclade_builder:${CROSS}" 2>/dev/null || true >/dev/null
              docker pull "nextstrain/nextclade_builder:${CROSS}-${DOCKER_IMAGE_VERSION}" 2>/dev/null || true >/dev/null

              CROSS=${CROSS} ./docker-dev docker-image-build-push
            done

      - save_cache:
          name: "Save new checksum.txt to cache"
          key: cache-v14-nextclade-docker-{{ checksum "checksum.previous.txt" }}
          paths:
            - checksum.previous.txt

  Build-Cli:
    parameters:
      target_arch:
        type: string

    shell: "/bin/bash -euxo pipefail"

    environment:
      DOCKER_BUILDKIT: 1
      BUILDKIT_PROGRESS: plain
      PROGRESS_NO_TRUNC: 1

    machine:
      image: ubuntu-2004:202201-02
      docker_layer_caching: true

    resource_class: large

    steps:
      - checkout

      - run:
          name: " [ << parameters.target_arch >> ] | Pull docker dev image"
          command: |
            CROSS="<< parameters.target_arch >>"
            DOCKER_IMAGE_VERSION="$(./scripts/docker_build_checksum.sh)"

            docker pull "nextstrain/nextclade_builder:dev" >/dev/null
            docker pull "nextstrain/nextclade_builder:dev-${DOCKER_IMAGE_VERSION}" >/dev/null
            docker pull "nextstrain/nextclade_builder:cross-${CROSS}" >/dev/null
            docker pull "nextstrain/nextclade_builder:cross-${CROSS}-${DOCKER_IMAGE_VERSION}" >/dev/null

      - restore_cache:
          name: " [ << parameters.target_arch >> ] | Restore build cache"
          keys:
            - cache-v14-nextclade-cli-<< parameters.target_arch >>-{{ checksum "Cargo.toml" }}-{{ checksum "packages_rs/nextclade/Cargo.toml" }}

      - run:
          name: " [ << parameters.target_arch >> ] | Download dependencies fo CLI build"
          command: |
            curl -fsSL "https://github.com/TomWright/dasel/releases/download/v1.24.3/dasel_linux_amd64" -o "${HOME}/bin/dasel" && chmod +x "${HOME}/bin/dasel"

      - run:
          name: " [ << parameters.target_arch >> ] | Build CLI"
          command: |
            export CROSS="<< parameters.target_arch >>"

            echo "OSXCROSS_URL=${OSXCROSS_URL}" > ".env"
<<<<<<< HEAD
            echo "DATA_FULL_DOMAIN=$(./scripts/cli_get_data_full_domain.sh $CIRCLE_BRANCH)"
=======
            echo "DATA_FULL_DOMAIN=$(./scripts/cli_get_data_full_domain.sh $CIRCLE_BRANCH)" > ".env"
>>>>>>> 540255e4

            CROSS=${CROSS} ./docker-dev build-release

      - save_cache:
          name: " [ << parameters.target_arch >> ] | Save build cache"
          key: cache-v14-nextclade-cli-<< parameters.target_arch >>-{{ checksum "Cargo.toml" }}-{{ checksum "packages_rs/nextclade/Cargo.toml" }}
          paths:
            - .build
            - .cache

      - store_artifacts:
          name: " [ << parameters.target_arch >> ] | Store build artifacts"
          path: .out

      - persist_to_workspace:
          name: " [ << parameters.target_arch >> ] | Persist build artifacts to workspace"
          root: .
          paths:
            - .out/*

  Release-Cli-Github:
    shell: "/bin/bash -euxo pipefail"

    environment:
      DOCKER_BUILDKIT: 1
      BUILDKIT_PROGRESS: plain
      PROGRESS_NO_TRUNC: 1

    machine:
      image: ubuntu-2004:202201-02
      docker_layer_caching: true

    resource_class: small

    steps:
      - checkout

      - run:
          name: "Prepare workspace"
          command: |
            mkdir -p /home/circleci/workspace

      - attach_workspace:
          name: "Attach workspace"
          at: /home/circleci/workspace

      - run:
          name: "Download dependencies"
          command: |
            curl -fsSL "https://github.com/cli/cli/releases/download/v2.10.1/gh_2.10.1_linux_amd64.tar.gz" | tar xz -C "${HOME}/bin" --strip-components=2 gh_2.10.1_linux_amd64/bin/gh
            curl -fsSL "https://github.com/TomWright/dasel/releases/download/v1.24.3/dasel_linux_amd64" -o "${HOME}/bin/dasel" && chmod +x "${HOME}/bin/dasel"
            curl -fsSL "https://github.com/orhun/git-cliff/releases/download/v0.7.0/git-cliff-0.7.0-x86_64-unknown-linux-gnu.tar.gz" | tar -C "${HOME}/bin" --strip-components=1 -xz "git-cliff-0.7.0/git-cliff"
            curl -fsSL "https://github.com/stedolan/jq/releases/download/jq-1.6/jq-linux64" -o ${HOME}/bin/jq && chmod +x ${HOME}/bin/jq

      - run:
          name: "Publish binaries to GitHub Releases"
          command: |
            ./scripts/publish_github \
              --artifacts_dir "/home/circleci/workspace/.out" \
              --user_name "${CIRCLE_PROJECT_USERNAME}" \
              --repo_name "${CIRCLE_PROJECT_REPONAME}" \
              --git_sha "${CIRCLE_SHA1}"

  Release-Cli-Docker:
    shell: "/bin/bash -euxo pipefail"

    environment:
      DOCKER_BUILDKIT: 1
      BUILDKIT_PROGRESS: plain
      PROGRESS_NO_TRUNC: 1\n

    machine:
      image: ubuntu-2004:202201-02
      docker_layer_caching: true

    resource_class: small

    steps:
      - checkout

      - run:
          name: "Prepare workspace"
          command: |
            mkdir -p /home/circleci/workspace

      - attach_workspace:
          name: "Attach workspace"
          at: /home/circleci/workspace

      - run:
          name: "Download dependencies"
          command: |
            curl -fsSL "https://github.com/TomWright/dasel/releases/download/v1.24.3/dasel_linux_amd64" -o "${HOME}/bin/dasel"
            chmod +x "${HOME}/bin/dasel"

      - run:
          name: "Build and publish Docker container images to Docker Hub"
          command: |
            pwd
            cp -vr /home/circleci/workspace/.out .
            echo "$DOCKERHUB_PASS" | docker login -u "$DOCKERHUB_USERNAME" --password-stdin
            ./scripts/publish_docker --push

  Build-And-Deploy-Web:
    shell: "/bin/bash -euxo pipefail"

    environment:
      DOCKER_BUILDKIT: 1
      BUILDKIT_PROGRESS: plain
      PROGRESS_NO_TRUNC: 1

    machine:
      image: ubuntu-2004:202201-02
      docker_layer_caching: true

    resource_class: large

    steps:
      - checkout

      - run:
          name: " [ web ] | Pull docker dev image (branch << pipeline.git.branch >>)"
          command: |
            CROSS="wasm32-unknown-unknown"
            DOCKER_IMAGE_VERSION="$(./scripts/docker_build_checksum.sh)"

            docker pull "nextstrain/nextclade_builder:dev" >/dev/null
            docker pull "nextstrain/nextclade_builder:dev-${DOCKER_IMAGE_VERSION}" >/dev/null
            docker pull "nextstrain/nextclade_builder:cross-${CROSS}" >/dev/null
            docker pull "nextstrain/nextclade_builder:cross-${CROSS}-${DOCKER_IMAGE_VERSION}" >/dev/null

      - restore_cache:
          name: " [ web ] | Restore build cache (branch << pipeline.git.branch >>)"
          keys:
            - cache-v15-nextclade-wasm-{{ checksum "Cargo.toml" }}-{{ checksum "packages_rs/nextclade/Cargo.toml" }}-{{ checksum "packages_rs/nextclade-web/Cargo.toml" }}

      - run:
          name: " [ web ] | Build WebAssembly module (branch << pipeline.git.branch >>)"
          command: |
            cp .env.example .env
            ./docker-dev wasm-release

      - save_cache:
          name: " [ web ] | Save build cache (branch << pipeline.git.branch >>)"
          key: cache-v15-nextclade-wasm-{{ checksum "Cargo.toml" }}-{{ checksum "packages_rs/nextclade/Cargo.toml" }}-{{ checksum "packages_rs/nextclade-web/Cargo.toml" }}
          paths:
            - .build
            - .cache
            - packages_rs/nextclade-web/.build/docker

      - restore_cache:
          name: " [ web ] | Restore build cache (branch << pipeline.git.branch >>)"
          keys:
            - cache-v15-nextclade-web-{{ checksum "packages_rs/nextclade-web/yarn.lock" }}

      - run:
          name: " [ web ] | Build web application (branch << pipeline.git.branch >>)"
          command: |
            cp .env.example .env

            sed -i -e "s|DATA_FULL_DOMAIN=https://data.master.clades.nextstrain.org|DATA_FULL_DOMAIN=${DATA_FULL_DOMAIN}|g" .env

            ./docker-dev web yarn install
            ./docker-dev web yarn lint
            ./docker-dev web-release

      - save_cache:
          name: " [ web ] | Save build cache (branch << pipeline.git.branch >>)"
          key: cache-v15-nextclade-web-{{ checksum "packages_rs/nextclade-web/yarn.lock" }}
          paths:
            - packages_rs/nextclade-web/.build/production/tmp/cache
            - packages_rs/nextclade-web/.cache
            - packages_rs/nextclade-web/node_modules

      - run:
          name: " [ web ] | Halt if not on a major branch (branch << pipeline.git.branch >>)"
          command: |
            if ! [[ "$CIRCLE_BRANCH" =~ ^(master|staging|release)$ ]]; then circleci-agent step halt; fi

      - run:
          name: " [ web ] | Clear AWS S3 bucket (branch << pipeline.git.branch >>)"
          command: |
            aws s3 rm s3://${AWS_S3_BUCKET} --recursive

      - run:
          name: " [ web ] | Deploy web bundle to AWS S3 (branch << pipeline.git.branch >>)"
          command: |
            cd packages_rs/nextclade-web/.build/production/web
            aws s3 cp --recursive --cache-control "max-age=2592000, public" "_next/" "s3://${AWS_S3_BUCKET}/_next/"

      - run:
          name: " [ web ] | Deploy web root to AWS S3 (branch << pipeline.git.branch >>)"
          command: |
            cd packages_rs/nextclade-web/.build/production/web
            aws s3 cp --recursive --exclude "_next" --exclude "*.html" "./" "s3://${AWS_S3_BUCKET}/"

      - run:
          name: " [ web ] | Deploy html files to AWS S3 (branch << pipeline.git.branch >>)"
          command: |
            cd packages_rs/nextclade-web/.build/production/web
            find * -type f -name "*.html" -exec bash -c '\
            aws s3 cp \
              --content-type "text/html" \
              --cache-control "no-cache" \
              --metadata-directive REPLACE \
                $1 \
                s3://${AWS_S3_BUCKET}/${1}' \
            - "{}" \;

      - run:
          name: " [ web ] | Invalidate AWS Cloudfront cache (branch << pipeline.git.branch >>)"
          command: |
            aws cloudfront create-invalidation \
              --distribution-id ${AWS_CLOUDFRONT_DISTRIBUTION_ID} \
              --paths "/*"

      - run:
          name: " [ web ] | Halt if not on release (branch << pipeline.git.branch >>)"
          command: |
            if [ "$CIRCLE_BRANCH" != "release" ]; then circleci-agent step halt; fi

      - add_ssh_keys:
          # A read-write SSH key is needed to be able to push git tag back to GitHub repo
          # https://circleci.com/docs/2.0/gh-bb-integration/#creating-a-github-deploy-key
          name: " [ web ] | Add SSH key for git"
          fingerprints:
            - "27:88:3c:a4:54:9c:4a:ae:c0:9b:c4:4b:7a:29:58:ce"

      - run:
          name: " [ web ] | Create and push git tag"
          command: |
            curl -fsSL "https://github.com/cli/cli/releases/download/v2.10.1/gh_2.10.1_linux_amd64.tar.gz" | tar xz -C "${HOME}/bin" --strip-components=2 gh_2.10.1_linux_amd64/bin/gh

            git config user.email "nextstrainbot@nextstrain.org"
            git config user.name "nextstrain-bot"

            pushd packages_rs/nextclade-web  >/dev/null

            export version=$(node -e "\
              const semver = require('semver'); \
              const pkg = require('./package.json'); \
              console.log(pkg.version) \
            ")

            popd >/dev/null

            git tag "web-${version}"
            git push origin "web-${version}"

cli_branches: &cli_branches
  filters:
    branches:
      only:
        - staging-cli
        - release-cli

web_branches: &web_branches
  filters:
    branches:
      only:
        - master
        - staging
        - release

web_branches_and_cli_branches: &web_branches_and_cli_branches
  filters:
    branches:
      only:
        - master
        - staging
        - release
        - release-cli
        - staging-cli

workflows:
  version: 2
  build:
    jobs:
      - Update-Builder-Container:
          <<: *web_branches_and_cli_branches

          context:
            - nextclade_macos

      - Build-Cli:
          <<: *cli_branches

          requires:
            - Update-Builder-Container

          context:
            - nextclade_macos

          matrix:
            parameters:
              target_arch:
                - x86_64-apple-darwin
                - aarch64-apple-darwin
                - x86_64-unknown-linux-gnu
                - x86_64-pc-windows-gnu
                - aarch64-unknown-linux-gnu
                - x86_64-unknown-linux-musl

      - Release-Cli-Github:
          <<: *cli_branches

          context:
            - nextclade_github

          requires:
            - Build-Cli-x86_64-apple-darwin
            - Build-Cli-aarch64-apple-darwin
            - Build-Cli-x86_64-unknown-linux-gnu
            - Build-Cli-x86_64-pc-windows-gnu
            - Build-Cli-aarch64-unknown-linux-gnu
            - Build-Cli-x86_64-unknown-linux-musl

      - Release-Cli-Docker:
          <<: *cli_branches

          context:
            - nextclade_github

          requires:
            - Build-Cli-x86_64-unknown-linux-gnu
            - Build-Cli-x86_64-unknown-linux-musl

      - Build-And-Deploy-Web:
          <<: *web_branches

          context:
            - nextclade_github
            - nextclade_web_<< pipeline.git.branch >>

          requires:
            - Update-Builder-Container<|MERGE_RESOLUTION|>--- conflicted
+++ resolved
@@ -130,11 +130,7 @@
             export CROSS="<< parameters.target_arch >>"
 
             echo "OSXCROSS_URL=${OSXCROSS_URL}" > ".env"
-<<<<<<< HEAD
-            echo "DATA_FULL_DOMAIN=$(./scripts/cli_get_data_full_domain.sh $CIRCLE_BRANCH)"
-=======
             echo "DATA_FULL_DOMAIN=$(./scripts/cli_get_data_full_domain.sh $CIRCLE_BRANCH)" > ".env"
->>>>>>> 540255e4
 
             CROSS=${CROSS} ./docker-dev build-release
 
