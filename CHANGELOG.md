## Upcoming

<<<<<<< HEAD
### Ensure translation warnings in CLI

Dur to an omission, Nextclade CLI and Nextalign CLI since v2 did not print sequence translation-releated warnings to the console. This is now fixed.
=======
### Fix Google Search Console warnings

We resolved warnings in Google Search Console: added canonical URL meta tag, and added `noindex` tag for non-release deployments. This should improve Nextclade appearance in Google Search.
>>>>>>> 4d235d8d


## Nextclade Web 2.12.0, Nextclade CLI 2.12.0 (2023-02-28)

### Improve tooltip for "missing" column in Nextclade Web

This column's tooltip now also shows ranges of unsequenced regions, i.e. contiguous ranges of nucleotide characters absent at the 5' and 3' end of the original query sequence, as compared to the reference sequence. To put it differently, these are the ranges that are to the left and right of the alignment range - from 0 to `alignmentStart` and from `alignmentEnd` to the length of the reference sequence. These regions may appear after alignment step, where Nextclade or Nextalign might insert characters `-` on the 5' and 3' ends to fill the query sequence to the length of the reference sequence. Just like it does with the characters that are absent from the inner parts of the query sequence (which we then call "deletions"). If found, the unsequenced regions are also shown as two light-grey rectangles at either or both ends of the sequence in sequence view column in Nextclade Web.

Unsequenced regions are not to be confused with the missing nucleotides, which are also shown in the same tooltip. Missing nucleotides are the `N` characters present in the original query sequence. They are not introduced nor modified by Nextclade and Nextalign, and are only detected and counted.

It seems that there is no consensus in the bioinformatics community about the notation and naming of either of these events (e.g. which character to use and how to call these ranges). Be thoughtful about these regions when working with the results of Nextclade and Nextalign, especially if you analyze:

 - sequences from different sources (different labs may use different conventions)
 - sequences that are partial (have large unsequenced ranges on 5' and 3' end and large deletions in the body)
 - sequences of low quality (e.g. lots of `N`s and large deletions in the body)
 - sequences that are already aligned (e.g. have some form of padding on 5' and 3' ends)
 - sequences that are processed in some way (e.g. replacement or filling with `N` or `-`, or even filling from a consensus genome)

If you find strange or inconsistent results, we encourage you to inspect the input and output sequences in an alignment viewer on per-sequence basis and to contact the authors of individual sequences to clarify their conventions and intent.

### Fix alignment range in CSV and TSV outputs

In CSV and TSV outputs, the values in columns `alignmentStart` and `alignmentEnd` were emitted in 0-based numbering. This was unexpected - by convention, CSV and TSV files have all ranges in 1-based format. This is now fixed.

### Add new columns in CSV and TSV outputs

We added new columns in CSV and TSV outputs:

 - `unknownAaRanges` - list of detected contiguous ranges of unknown aminoacid (character `X`)
 - `totalUnknownAa` - total number of unknown aminoacids (character `X`)

### Internal changes

 - Upgrade Auspice to 2.43.0 ([changelog](https://github.com/nextstrain/auspice/blob/master/CHANGELOG.md))
 - Upgrade Rust to 1.67.1 ([changelog](https://github.com/rust-lang/rust/blob/master/RELEASES.md))


## Nextclade Web 2.11.0, Nextclade CLI 2.11.0 (2023-01-31)

### IMPORTANT: ensure `index` column is written to CSV/TSV output files in case of error

The new column `index` was correctly written when analysis of a sample succeeds. However, for analyses which ended up with an error (e.g. "Unable to align") this column was mistakenly missing. In this version we fix this omission.

### Fix gene map width in Nextclade Web

Gene map (genome annotation) was misaligned with sequence views (not matching their width). This has been fixed in this version.

### Add table row indices to results table in Nextclade Web

We added a column with index of the row in the table. This is useful for visual search and counting of sorted and filtered results.

Not to be confused with sequence index. Row indices always start with 0 and sorted in ascending order, and do not change their position when sorting or filtering the results.

These indices are not a part of output files. Nextclade CLI is not affected.

### Improve error messages

Errors due to failure of sequence alignment are reworded and hopefully are more complete and comprehensible now.
Additionally, we improved error message when reference sequence fails to read.

### Always show action buttons on results page in Nextclade Web

On smaller screens the "Download", "Tree" and other action buttons were not visible by default and horizontal scrolling were required to see them. We changed the layout such that the panel with buttons does not overflow along with table and so the buttons are always visible. Table is still scrollable.

### Improve wording on main page of Nextclade Web

We improved text on main page as well as descriptions inside HTML markup, adding more concrete information and keywords. This should be more pleasant to read and might improve Nextclade ranking in search engines.


## Nextclade CLI 2.10.1 (2023-01-24)

### Ensure `--output-all`, `--output-tsv`, `--output-csv` can be used together again in Nextclade CLI

This fixes a regression introduced in Nextclade CLI 2.10.0, where `--output-all`, `--output-tsv`, `--output-csv` arguments became mutually exclusive. This was not intended and now resolved.

This bug was breaking out bioconda checks, so Nextclade CLI version 2.10.0 will not be available in bioconda. Use 2.10.1 instead.

Nextclade Web is not affected.


## Nextclade Web 2.10.0, Nextclade CLI 2.10.0 (2023-01-24)

### Add motifs search

Nextclade datasets can now be configured to search for motifs in the translated sequences, given a regular expression.

At the same time, we released new versions of the following Influenza datasets, which use this feature to detect glycosylation motifs:

 - Influenza A H1N1pdm HA (flu_h1n1pdm_ha), with reference MW626062
 - Influenza A H3N2 HA (flu_h3n2_ha), with reference EPI1857216

If you run the analysis with the latest version of these datasets, you can find the results in the `glycosylaiton` column or field of output files or in "Glyc." column in Nextclade Web.

If you want to configure your own datasets for motifs search, see an example configuration in the `aaMotifs` property of `virus_properties.json` of these datasets: [link](https://github.com/nextstrain/nextclade_data/blob/bc2974ab3bf5a9198e68f5f54db095dc3d6e968b/data/datasets/flu_h3n2_ha/references/EPI1857216/versions/2023-01-19T12%3A00%3A00Z/files/virus_properties.json#L35-L55).


### Allow to chose columns written into CSV and TSV outputs

You can now select a subset of columns to be included into CSV and TSV output files of Nextclade Web (available in the "Download" dialog) and Nextclade CLI (available with `--output-csv` and `--output-tsv`). You can either chose individual columns or categories of related columns.

In Nextclade Web, in the "Download" dialog, click "Configure columns", then check or uncheck columns or categories you want to keep. Note that this configuration persists across different Nextclade runs.

In Nextclade CLI, use `--output-columns-selection` flag. This flag accepts a comma-separated list of column names and/or column category names. Individual columns and categories can be mixed together. You can find a list of column names in the full output file. The following categories are currently available: all, general, ref-muts, priv-muts, errs-warns, qc, primers, dynamic. Another way to receive both lists is to add a non-existent or misspelled name to the list. The error message will then display all possible columns and categories.

Note that because of this feature the order of columns might be different compared to previous versions of Nextclade.


### Add URL parameter for running analysis of example sequences

You can now launch the analysis of example sequences (as provided by the dataset) in Nextclade Web, by using the special keyword `example` in the `input-fasta` URL parameter. For example, navigating to this URL will run the analysis of example SARS-CoV-2 sequences (same as choosing "SARS-CoV-2" and then clicking "Load example" in the UI):

```
https://clades.nextstrain.org/?dataset-name=sars-cov-2&input-fasta=example
```

This could useful for example for testing new datasets:

```
https://clades.nextstrain.org/?dataset-url=http://example.com/my-dataset-dir&input-fasta=example
```

### Add `index` column to CSV and TSV outputs

The `index` field is already present in other output formats. In this version CSV and TSV output files gain `index` column as well, which contains the index (integer signifying location) of a corresponding record in the input fasta file or files. Note that this is not the same as row index, because CSV/TSV rows can be emitted in an unspecified order in Nextclade CLI (but this can be changed with `--in-order` flag; which is set by default in Nextclade Web).

Note that sequence names (`seqName` column) are not guaranteed to be unique (and in practice are not unique very often). So indices is the only way to reliably link together inputs and outputs.


## Nextclade Web 2.9.1, Nextclade CLI 2.9.1 (2022-12-09)

### Set default weights in "private mutations" QC check to 1

This fixes the bug when the QC score is 0 (good) when the following QC fields are missing from `qc.json`:

```
.privateMutations.weightLabeledSubstitutions
.privateMutations.weightReversionSubstitutions
.privateMutations.weightUnlabeledSubstitutions
```

In this case Nextclade assumed value of 0, which lead to QC score of 0 always. Not all datasets were adjusted for the new `qc.json` format in time and some had these fields missing - notably the flu datasets. So these datasets were erroneously showing perfect QC score for the "private mutations" rule. 

In this version we set these weights to 1.0 if they are missing, which fixes the incorrect QC scores. Some of the sequences will now correctly show worse QC scores.


### Fix dataset selector in Nextclade Web when there are datasets with the same name, but different reference sequences

The dataset selector on the main page on nextclade Web did not allow selecting datasets with the same name, but different reference sequences. This did not affect users so far, but we are about to release new Influenza datasets, which were affected. In this version we resolve the problem by keeping track of datasets not just by name, but by a combination of all attribute values (the `.attributes[]` entries in the datasets index JSON file).


### Ensure non-default references in "dataset list" command of Nextclade CLI are shown

This introduces special value `all` for `--reference` argument of `nextclade dataset list` command. And it is now set as default. When it's in force, datasets with all reference sequences are included into the displayed list. This resolves the problem where non-default references are not show in the list.


### Internal changes

 - We are now submitting PRs to bioconda automatically, which should reduce the delay of updates there


## Nextclade Web 2.9.0, Nextclade CLI 2.9.0 (2022-12-06)

### Increase requirements for supported Linux distributions for GNU flavor of Nextclade CLI

Due to malfunction of package repositories of Debian 7, we had to switch automated builds of the "gnu" flavor of Nextclade CLI from Debian 7 to CentOS 7. This increases minimum required version of glibc to 2.17. The list or Linux distributions we tested the new version of Nextclade on is [here](https://github.com/nextstrain/nextclade/blob/9f2b9a620a7bc9a068909634a4fc3f29757c059f/tests/test-linux-distros#L18-L62). For users of older Linux distributions (with glibc < 2.17) we suggest to use "musl" flavor of Nextclade CLI, which does not depend on glibc, but might be substantially slower. Users of Nextclade CLI on macOS and Windows and users of Nextclade Web are not affected.

### Add gene length validation in GFF3 parser

Nextclade will now check if genes have length divisible by 3 in gene maps and will fail with an error if it's not the case.

### Fix translated (internationalized) strings in Nextclade Web

We fixed missing spaces between words in some of the languages and fixes some of the translations.

### Internal changes

 - build Linux binaries on CentOS 7
 - migrate CI to GitHub Actions
 - upgrade Rust to 1.65.0


## Nextclade Web 2.8.1 (2022-11-01)

### Fix translated (internationalized) text on Tree page

We fixed some of the text labels on Tree page in Nextclade Web. Additionally, the page is now translated to more languages.


### Hotlink clade schema

The Nextstrain clade schema for SARS-CoV-2 on main page is now taken directly from [ncov-clades-schema](https://github.com/nextstrain/ncov-clades-schema) project and is updated automatically whenever the source updates.


## Nextclade Web 2.8.0, Nextclade CLI 2.8.0 (2022-10-20)

### Community datasets in Nextclade Web

This release adds support for fetching custom datasets from a remote location. This can be used for testing datasets introducing support for new pathogens, as well as for sharing these datasets with the community.

For that, we added the `dataset-url` URL query parameter, where you can specify either a direct URL to the directory of your custom dataset:

```
https://clades.nextstrain.org?dataset-url=http://example.com/path/to/dataset-dir
```

or a URL to a GitHub repository:

```
https://clades.nextstrain.org?dataset-url=https://github.com/my-name/my-repo/tree/my-branch/path/to/dataset-dir
```

or a special shortcut to a GitHub repository:

```
https://clades.nextstrain.org?dataset-url=github:my-name/my-repo@my-branch@/path/to/dataset-dir
```

If a branch name is not specified, the default branch name is queried from GitHub. If a path is omitted, then the files are fetched from the root of the repository.

When `dataset-url` parameter is specified, instead of loading a list of default datasets, a single custom dataset is loaded from the provided address. Note that this should be publicly accessible and have [CORS](https://developer.mozilla.org/en-US/docs/Web/HTTP/CORS) enabled. GitHub public repositories already comply with these requirements, so if you are using a GitHub URL or a shortcut, then no additional action is needed.

For more information, refer to:
 - PR [#1026](https://github.com/nextstrain/nextclade/pull/1026) 
 - [Nextclade documentation on datasets](https://docs.nextstrain.org/projects/nextclade/en/stable/user/datasets.html)
 - [Nextclade data repo](https://github.com/nextstrain/nextclade_data)
 - [Nextclade developers guide](https://github.com/nextstrain/nextclade/blob/f4f54c0fd7273c7fd4bfc55b9f6140490c20ddc9/docs/dev/developer-guide.md#trying-custom-datasets-locally)

### Compression of all input and output files in Nextclade CLI and Nextalign CLI

Previously, only FASTA files could be compressed and decompressed on the fly. Now Nextclade CLI and Nextalign CLI can read all input and write all output files in compressed formats. Simply add one of the supported file extensions: "gz", "bz2", "xz", "zstd", and the files will be compressed or decompressed transparently.


### Decrease default number of threads in Nextclade Web

Some users have observed long startup times of the analysis in Nextclade Web. In this release we decreased the default number of processing threads from 8 to 3, such that startup time is now a little faster.

If you want to speedup the analysis of large batches of sequences, at the expense of longer startup time, you can tune the number of threads in the "Settings" dialog.


### Improve readability of text fragments in Nextclade Web

We've made text paragraphs on main page and some other places a little prettier and hopefully more readable.


### Fix crash when reading large, highly-nested tree files

We improved handling of Auspice JSON format, such that it no longer crashes when large trees and trees with large number of deep branches are provided.


## Nextclade Web 2.7.1 (2022-10-06)

### Update clade schema

We updated [SARS-CoV-2 clade schema](https://github.com/nextstrain/ncov-clades-schema) on main page. 

### Upgrade Auspice

We upgraded Auspice tree view to version [2.39.0](https://github.com/nextstrain/auspice/releases/tag/v2.39.0)


## Nextclade CLI 2.7.0, Nextclade Web 2.7.0 (2022-10-05)

### Hide custom clade columns

We added ability to mark certain custom clade columns as hidden. In this case they are not shown in Nextclade Web. This prepares the web application for the upcoming reorganization of clade columns. It should not affect current users.

### Remove unused fields from output files, add custom phenotype key list

We removed extra repetitive fields related to custom phenotype columns (e.g. "Immune escape" and "ACE-2 binding") entries from JSON and NDJSON output files. We also added keys for custom phenotype columns to the header section of output JSON, for symmetry with custom clade columns. These changes should not affect most users.


## Nextclade Web 2.6.1 (2022-09-28)

### Prettier tooltips

Improved help text formatting in the new "Immune escape" and "ACE-2 binding" columns (available for "SARS-CoV-2 relative to BA.2"), for better readability.

### Correct links to datasets changelog

The links to datasets changes now correctly point to the page on release branch of the dataset GitHub repo, as opposed to the development branch.


## Nextclade Web 2.6.0, Nextclade CLI 2.6.0 (2022-09-27)

### New metrics: Immune escape and ACE-2 binding

We added software support for the new custom metrics in Nextclade CLI and nextclade Web. The dataset "sars-cov-2-21L" with the data required for these metrics to appear will be released in the coming days. Stay tuned.

### The `dataset-name` URL parameter is now properly applied in Nextclade Web, even when `input-fasta` is not provided

Previously `dataset-name` URL parameter was ignored, unless `input-fasta` is also set. Now the `dataset-name` will make Nextclade Web to preselect the requested dataset, regardless of whether the `input-fasta` URL parameter is also provided. This allows to create URLs which preconfigure Nextclade Web with a certain dataset and dataset customizations, with intent to provide fasta and to run manually.

### Better error handling

We improved error handling, such that some of the errors in Nextclade Web now have better error messages. Some of the errors that previously caused hard crash in in Nextclade CLI are now handled more gracefully and with better error messages.

### Internal changes

We upgraded Rust to 1.63.0 and Nextclade CLI and Nextalign CLI are now using `std::thread::scope` for better multithreading support.


## Nextclade Web 2.5.1 (2022-09-20)

### Ensure files with non-UTF-8 encoding are accepted

Previously, input files with encodings other than UTF-8 were causing a crash in Nextclade Web. Now Nextclade tries to detect encoding and process the files. Error messages and error dialogs were improved.

### Improve user interface internationalization

We translated user interface of Nextclade Web to more languages, and translated some of the previously untranslated elements for existing languages. The language can be selected using a dropdown on the top panel.

### Upgrade Auspice to 2.38.0

Auspice tree view was updated to the latest version.


## Nextclade CLI 2.5.0, Nextclade Web 2.5.0 (2022-08-31)

### **Feature (CLI, Web)**: Coverage analysis

Nextclade now emits "coverage" metric which shows the portion of nucleotides in the alignment range being non-N and non-ambiguous, compared to the length of the reference sequence:

```
coverage = ((alignment_end - alignment_start) - total_missing - total_non_acgtns) / ref_len;
```

The metric is displayed as a percentage in the "Cov." column of Nextclade Web, and emitted into JSON, NDJSON, CSV and TSV outputs of Nextclade CLI and Web in the "coverage" field or column.

### **Feature (Web)**: Display machine-readable dataset names

Dataset selector on the main page of Nextclade Web now additionally shows machine-readable dataset name. This can help advanced Web users to put correct dataset name into the URL parameters, and CLI users to find the correct dataset name for downloads.

### **Feat (Web)**: Compact results table

We made some of the columns in results table of Nextclade Web narowwer to make user experience a little better on laptops. When possible, for optimal experience, we still recommend to use 1080p displays or larger.

### **Fix (Web)**: Crashes when using filtering panel

Users reported intermittent crashes of Nextclade Web when entering values in the filtering panel on results page of Nextclade Web. This have been fixed now. If you stil have problems, please submit an issue in our GitHub repository.


## Nextclade Web 2.4.2 (2022-08-27)

### **Fix (Web)**: download links on main page

Dowmload links on main page have been fixed.

### **Fix (Web)**: "About" text on main page

Text on main page have been updated according to the current knowledge.


## Nextclade Web 2.4.1 (2022-08-02)

### **Fix (Web)**: reset detected sequence name duplicate when starting new run

Nextclade Web 2.4.0 was incorrectly retaining sequence name duplicates info across runs. This is now fixed.


## Nextclade CLI 2.4.0, Nextclade Web 2.4.0 (2022-08-02)

### **Fix (Web)**: use indices to identify sequences uniquely in Nextclade Web

Previously, Nextclade used sequence names to identify sequences. However, sequence names proven to be unreliable - they are often duplicated. This caused various problems where results with the same names could have been overwritten.

Since this version, Nextclade Web is using sequence indices (order of sequences in the input file or files), to tell the sequences apart, uniquely. This should ensure correct handling of duplicate names. This change only affects results table in the Web application. CLI is not affected.


### **Feature (Web)**: warn about duplicate sequence names

Nextclade Web now reports duplicate sequence names. Duplicate sequence names often confuse bioinformatics tools, databases and bioinformaticians themselves, so we are trying to encourage the community to be more thoughtful about naming of their samples.

When duplicate names are detected during analysis in Nextclade Web, the "Sequence name" column of the results table now displays a yellow "duplicates" warning icon, and its tooltip contains a list of indices of sequences (serial numbers of the sequences in the input fasta file or files) having the same name.

Note that Nextclade compares only names, not sequence data themselves.


### **Feature (CLI)**: add "download dataset and run" shortcut"

In this version we added `--dataset-name` (`-d`) argument to `run` command, which allows to download a dataset with default parameters and run with it immediately, all in one command.

For example this command.

```bash
nextclade run --output-all=out --dataset-name=sars-cov-2 sequences.fasta
```
or, the same, but shorter

```bash
nextclade run -O out -d sars-cov-2 sequences.fasta
```

will download the latest default SARS-CoV-2 dataset into memory and will run analysis with these dataset files. This is a convenience shortcut for the usual combination of `nextclade dataset get` + `nextclade run`. The dataset is not persisted on disk and downloaded on every run.


### **Feature (CLI)**: Upgrade Auspice from version 2.37.2 to 2.37.3

This release includes a routine upgrade of Auspice tree view. You can read the [changelog in the Auspice GitHub repository](https://github.com/nextstrain/auspice/releases/tag/v2.37.3)


## Nextclade CLI 2.3.1, Nextclade Web 2.3.1

- **Fix** [#947](https://github.com/nextstrain/nextclade/pull/947): In datasets where genes started right at the beginning of the reference sequence, Nextclade version 2.0.0 until 2.3.0 will crash due to underflow. This is now fixed. The only Nextclade provided dataset that was affected by this bug is Influenza Yamagate HA. That dataset had a further bug in the tree so there is now a corresponding dataset bug fix release available. (report: @mcroxen)

## Nextclade CLI 2.3.0, Nextclade Web 2.3.0


This release brings back entries for failed sequences into output files.

It was reported by @tseemann that in Nextclade v2 CSV and TSV rows are not written for failed sequences. While in v1 they were. This was unintended.

In this release:

 - CSV, TSV, NDJSON rows for failed entries are now also written (only `seqName` and `errors` columns are populated). Note, it's important to check for `errors` column and disregard other columns if there are errors. For example, in case of an error, the `substitutions` column will be empty, but it does not mean that the failed sequence has no substitutions.
 - JSON output now has a separate `errors` field at the root of the object, with all failed entries
 - NDJSON rows are also written for failed entries. They only contain index, seqName and errors fields.
 - new columns are written into CSV and TSV outputs: warnings and failedGenes, which include any warnings emitted for a sequence as well as a list of genes that failed translation. Now all columns of the "errors.csv" file are also in the CSV and TSV results files



## Nextclade CLI 2.2.0

- **Feature** When `--retry-reverse-complement` argument is used, and reverse complement transform is applied to a sequence, only the fasta header in the nucleotide alignment is changed by addition of ` |(reverse complement)` to the sequence name, not in all output files. Other output files signal this transformation with a boolean property or a column `isReverseComplement`.

## Nextclade CLI 2.1.0

- **Fix** [#907](https://github.com/nextstrain/nextclade/issues/907): If `--ouput-basename` contains dots, the last component is no longer omitted (report: @KatSteinke, fix: @ivan-aksamentov)

- **Fix** [#908](https://github.com/nextstrain/nextclade/issues/908): Files passed as `--input-virus-properties` were interpreted like passed to `--input-pcr-primers` and vice versa (report: @BCArg, fix: @CorneliusRoemer)


## Nextclade Web 2.2.0

- **Feature**: Display lineage in the info boxes on the Tree page

- **Fix**: Add missing QC status in the info boxes on the Tree page

- **Fix**: Prevent excessive memory consumption by leveraging "Min match rate" alignment parameter (see changes in version 2.0.0)
  
- **Fix**: Prevent crash when using certain filter queries on Results page


## Nextclade Web 2.1.0

- **Feature**: Display a warning when unsupported browser is used
  
- **Fix**: Display correct favicon


## Nextclade 2.0.0

### Rust

Nextclade core algorithms and command-line interface was reimplemented in Rust (replacing C++ implementation).

[Rust is a modern, high performance programming language](https://www.rust-lang.org/) that is pleasant to read and write. Rust programs have comparable runtime performance with C++, while easier to write. It should provide a serious productivity boost for the dev team.

Also, it is now much simpler to contribute to Nextclade. If you wanted to contribute, or to simply review and understand the codebase, but were scared off by the complexity of C++, then give it another try - the Rust version is much more enjoyable! Check our [developer guide](https://github.com/nextstrain/nextclade/blob/master/docs/dev/developer-guide.md) for getting started. We are always open for contributions, reviews and ideas!


### Alignment algorithm rewritten with adaptive bands

- **Feature**: Previously, the alignment band width was constant throughout a given sequence. Now, band width is adaptive: narrow where seed matches indicate no indels, wide where seed matches indicate indels.

- **Performance** is improved for sequences with indels

- **Fix**: Terminal alignment errors, particularly common in BA.2, are fixed due to wider default band width between terminal seed matches and sequence ends

- **Fix**: More robust seed matching allows some previously unalignable sequences to be aligned

- **Fix**: Terminal indels for amino acid alignments are only free if the nucleotide alignment indicates a gap. Otherwise, they are penalized like internal gaps. This leads to more parsimonious alignment results.
  
- **Feature**: Additional alignment parameters can now be tuned:

   - "Excess band width" parameter controls the extra band width that is necessary for correct alignment if both deletions and insertions occur between two seed matches.

   - "Terminal band width" controls the extra band width that is necessary for correct alignment if terminal indels occur.

- **Feature**: "Min match rate" parameter is added, which sets required rage of seed matches in a sequence (number of matched seeds divided by total number of attempted seeds). If the measured rate is below required, alignment will not be attempted, as for such sequences, there is a high chance of infeasible memory and computational requirements. The default value is 0.3.

- **Fix**: 3' terminal insertions are now properly detected

- **Feature**: "Retry reverse complement" alignment parameter is added. When enabled, an additional attempt of seed matching is made after initial attempt fails. The second attempt is performed on reverse-complemented sequence.

  As a consequence:
   - the output alignment, peptides and analysis results correspond to this modified sequence and not to the original
   - sequence name gets a suffix appended to it for all output files (fasta, seqName column, node name on the tree etc.)
   - in output files, there is a new field/column: `isReverseComplement`, which contains `true` if the corresponding sequence underwent reverse-complement transformation

  This functionality is opt-in and the default behavior is unchanged: skip sequence and emit a warning.

### Genes on reverse (negative) strand

Nextclade now correctly handles genes on reverse (negative) strand, which is particularly important for Monkeypox virus.


### Nextclade Web

 - **Feature**: Nextclade Web is now substantially faster, both to startup and when analysing sequences, due to general algorithmic improvements.

 - **Feature**: Drag&drop box for fasta files now supports multiple files. The files are concatenated in this case.

 - **Feature**: Sequence view and peptide views now show insertions. They are denoted as purple triangles.

 - **Fix**: Tree view now longer shows duplicate clade annotations


### Input files

 - **Fix**: gene map GFF3 file now correctly accepts "gene" and "locus_tag" attributes. This should allow to use genome annotations from GeneBank with little or no modifications.

 - **Feature**: Nextclade now reads virus-specific alignment parameters from `virus_properties.json` file from the dataset. It is equivalent to passing alignment tweaks using command-line flags, but is more convenient. If a  parameter is provided in both `virus_properties.json` and as a flag, then the flag takes precedence.


### Nextclade CLI

 - **Feature**: **BREAKING CHANGE** Command-line interface was redesigned to make it more consistent and ergonomic. The following invocation should be sufficient for most users:
 
   ```bash
   nextclade run --input-dataset=dataset/ --output-all=out/ sequences.fasta
   ```

   short version:

   ```bash
   nextclade run -D dataset/  -O out/ sequences.fasta
   ```

   - Nextalign CLI and Nextclade CLI now require a command as the first argument. To reproduce the behavior of Nextclade v1, use `nextalign run` instead of `nextalign` and `nextclade run` instead of `nextclade`. See `nextalign --help` or `nextclade --help` for the full list of commands. Each command has it own `--help` menu, e.g. `nextclade run --help`.

   - `--input-fasta` flag is removed in favor of providing input sequence file names as positional arguments. Multiple input fasta files can be provided. Different compression formats are allowed:

     ```bash
     nextclade run -D dataset/ -O out/ 1.fasta 2.fasta.gz 3.fasta.xz 4.fasta.bz2 5.fasta.zst
     ```

   - If no fasta files provided, it will be read from standard input (stdin). Reading from stdin does not support compression.

   - If a special filename (`-`) is provided for one of the individual output file flags (`--output-*`), the corresponded output will be printed to standard output (stdout). This allows integration into Unix-style pipelines. For example:

     ```bash
     curl $fasta_gz_url | gzip -cd | nextclade run -D dataset/ --output-tsv=- | my_nextclade_tsv_processor
     
     xzcat *.fasta.xz | nextalign run -r ref.fasta -m genemap.gff -o - | process_aligned_fasta
     ```

   - The flag `--output-all` (`-O`) replaces `--output-dir` flag and allows to conveniently output all files with a single flag.

   - The new flag `--output-selection` allows to restrict what's being output by the `--output-all` flag.

   - If the `--output-basename` flag is not provided, the base name of output files will default to "nextclade" or "nextalign" respectively for Nextclade CLI and Nextalign CLI. They will no longer attempt to guess base file name from the input fasta.

   - The new flag `--output-translations` is a dedicated flag to provide a file path template which will be used to output translated gene fasta files. This flag accepts a template string with a template variable `{gene}`, which will be substituted with a gene name. Each gene therefore receives it's own path. Additionally, the translations are now independent from output directory and can be omitted if they are not necessary.

   Example: 
 
    If the following is provided:

    ```bash
    --output-translations='output_dir/gene_{gene}.translation.fasta'
    ```

    then for SARS-CoV-2 Nextclade will write the following files:
   
    ```
    output_dir/gene_ORF1a.translation.fasta
    output_dir/gene_ORF1b.translation.fasta
    ...
    output_dir/gene_S.translation.fasta
    ```

   Make sure you properly quote and/or escape the curly braces in the variable `{gene}`, so that your shell, programming language or pipeline manager does not attempt to substitute the variable.



 - **Feature**: New `--excess-bandwidth`, `--terminal-bandwidth`, `--min-match-rate`, `--retry-reverse-complement` arguments are added (see "Alignment algorithm rewritten with adaptive bands" section for details)



 - **Feature**: Nextclade CLI and Nextalign CLI now accept compressed input files. If a compressed fasta file is provided, it will be transparently decompressed. Supported compression formats: `gz`, `bz2`, `xz`, `zstd`. Decompressor is chosen based on file extension.

 - **Feature**: Nextclade CLI and Nextalign CLI can now write compressed output files. If output path contains one of the supported file extensions, it will be transparently compressed. Supported compression formats: `gz`, `bz2`, `xz`, `zstd`.

 - **Feature**: Nextclade can now write outputs in newline-delimited JSON format . Use `--output-ndjson` flag for that. NDJSON output is equivalent to JSON output, but is not hierarchical, so it can be easily streamed and parsed one entry at a time.

 - **Feature**: Nextclade `dataset get` and `dataset list` commands now can fetch dataset index from a custom server. The root URL of the dataset server can be set using `--server=<URL>` flag.

 - **Feature**: Nextclade `dataset get` command can output downloaded dataset in the form of a zip archive, using `--output-zip` flag. The dataset zip is simply the dataset directory, but compressed, and it can be used as a replacement in the `--input-dataset` flag of the `run` command.

 - **Feature**: Nextalign CLI and Nextclade CLI provide a command for generating shell completions: see `nextclade completions --help` for details.

 - **Feature**: Verbosity of can be tuned using wither `--verbosity=<severity>` flag or one or multiple occurences of `-v` and `-q` flags. By default Nextclade and Nextalign show messages with severity "warn" or above (i.e. only warning and errors). Flag `-v` increases and flag `-q` decreases verbosity one step, `-vv` and `-qq` - two steps, etc.


### Feedback

If you found a bug or have a suggestion, feel free to:

 - submit a new issue on GitHub: [nextstrain/nextclade](https://github.com/nextstrain/nextclade/issues)
 - [fork](https://docs.github.com/en/get-started/quickstart/fork-a-repo) the Nextclade GitHub repository [nextstrain/nextclade](https://github.com/nextstrain/nextclade) and contribute a bugfix or an improvement (see [dev guide](https://github.com/nextstrain/nextclade/blob/master/docs/dev/developer-guide.md))
 - join Nextstrain discussion forum: [discussion.nextstrain.org](https://discussion.nextstrain.org) for a free-form discussion

We hope you enjoy using Nextclade 2.0.0 as much as we enjoyed building it!


## Nextclade Web 1.14.1

### [Feature] Updated clade schema

In this version we updated clade schema on main page according to new clade definitions.


## Nextclade Web 1.14.0, Nextclade CLI 1.11.0, Nextalign CLI 1.11.0 (2022-03-15)

### [Feature] Nextclade Pango classifier (SARS-CoV-2 specific)

With the latest dataset, Nextclade now assigns sequences a pango lineage, similar to how clades are assigned. The classifier is about 98% accurate for sequences from the past 12 months. Older lineages are deprioritised, and accuracy is thus worse. Read more about the method and validation against pangoLEARN and UShER in this report: [Nextclade as pango lineage classifier: Methods and Validation](https://docs.nextstrain.org/projects/nextclade/en/latest/user/algorithm/nextclade-pango.html).

### [Feature] Better tree extensions [#741](https://github.com/nextstrain/nextclade/pull/741)

The Nextclade extensions fields in reference tree JSON now contain more information. This makes custom clade-like columns on the results page more informative.

### [Feature] Update Auspice

The tree rendering component, [Auspice](https://docs.nextstrain.org/projects/auspice/en/stable/index.html), was updated to version 2.34.1. Refer to [its changelog](https://github.com/nextstrain/auspice/blob/master/CHANGELOG.md) for details.

### [Fix] Mutation badges showing incorrect position for first nucleotide [#745](https://github.com/nextstrain/nextclade/issues/745)

We fixed a bug where mutations at position 1 were incorrectly showing position 0 in Nextclade Web


## Nextclade Web 1.13.2, Nextclade CLI 1.10.3, Nextalign CLI 1.10.3 (2022-02-15)

This is a bug fix release.

### [Fix] Ignore private reversions of deletions when calculating divergence

Since their introduction, individual private reversions of deletions contributed extra to divergence. This was unexpected, so we removed reversions of deletions from consideration when calculating divergence in Nextclade.

### [Fix] Sort private substitutions on the tree

Private substitutions are now sorted by position when they are displayed on the tree page

### [Fix] "truncated" text in the insertions tooltip

In Nextclade Web, long insertions no longer have a visual bug when the "truncated" text is displayed twice.


## Nextclade Web 1.13.1, Nextclade CLI 1.10.2, Nextalign CLI 1.10.2 (2022-02-01)

This is a bug fix release.

### [Fix] Exclude reversions of deletions from consideration in "SNP clusters" QC rule

Since introduction of reversions in Nextclade Web 1.13.0 and Nextclade CLI 1.10.0, "SNP clusters" QC rule have been including reversions of deletions when counting clustered private mutations. This was unexpected and produced false-positives for some of the sequences. To fix that, we removed the reversions of deletions from consideration of this QC rule, so that it behaves as previously.

### [Fix] Center markers in sequence view in Nextclade Web

In this version we improved the display of various colored markers (mutations, ranges etc.) in sequence and peptide views on the Results page of Nextclade Web. The individual markers are now centered around their position in the sequence (previously left-aligned). Although markers have moved by just a few pixels, this makes positioning more consistent, and ensures that different types of markers are correctly aligned across table rows.


## Nextclade CLI 1.10.1 (2022-01-26)

### [Fix] Improve error message when the virus properties file is missing [#704](https://github.com/nextstrain/nextclade/pull/704)

Since version 1.10.0 Nextclade CLI have introduced a new required input file, `virus_properties.json` and [datasets](https://github.com/nextstrain/nextclade_data/blob/master/CHANGELOG.md) and [documentation](https://docs.nextstrain.org/projects/nextclade/) were updated to match. However, users who don't use datasets might have encountered breakage due to a missing file: when running Nextclade CLI without either `--input-dataset` of `--input-virus-properties` flag provided, it would stop with an unclear error message. In this release we improve the error message, making sure that that explains the problem and offers a solution.

This does not affect Nextclade Web or Nextalign CLI.

In order to facilitate upgrades, for most users, we recommend to:

 - download the latest dataset before each Nextclade CLI session (e.g. in the beginning of an automated workflow, or once you start a batch of experiments manually) using `nextclade dataset get` command
 - use `--input-dataset` flag instead of individual `--input-*` flags for dataset files when issuing `nextclade run` command
 - if necessary, override some of the individual input files using corresponding `--input-*` flags


### [Fix] Add information about `virus_properties.json` or `--input-virus-properties` to changelog

In the excitement of bringing the new features, we forgot to mention `virus_properties.json` or `--input-virus-properties` in the changelog when Nextclade CLI 1.10.0 was released. We now added this information retroactively.


## Nextclade Web 1.13.0, Nextclade CLI 1.10.0, Nextalign CLI 1.10.0 (2022-01-24)

### 💥 [BREAKING CHANGE] Nextclade: new required input file: `virus_properties.json` [#689](https://github.com/nextstrain/nextclade/pull/689)

This version introduces a new required input file for Nextclade, called `virus_properties.json`. This file contains additional information necessary for the "Detailed split of private mutations" feature (see below). [The new versions of Nextclade datasets](https://github.com/nextstrain/nextclade_data/blob/master/CHANGELOG.md) were released to account for this change.

How it affects different tools in the Nextclade family and how to upgrade:

  - Nextclade Web - requires the new file. Migration path: no action is needed. Nextclade Web always uses the latest dataset automatically.

  - Nextclade CLI - requires the new file. Migration path:

    - Download the latest dataset with `nextclade dataset get` command (dataset tagged `2022-01-18T12:00:00Z` or more recent is required)
    - If using `--input-dataset` flag: the new file will be be picked up automatically from the latest dataset. No further action is needed.
    - If not using `--input-dataset` flag: add `--input-virus-properties` flag to pint to `virus_properties.json` file from the dataset.

  - Nextalign CLI - not affected: it does not use `virus_properties.json`. Migration path: no action is needed.


### [Feature] Detailed split of private mutations (Nextclade) [#689](https://github.com/nextstrain/nextclade/pull/689)

Private mutations (differences between a query sequence and nearest neighbour in reference tree) are now split into three categories:

1. Reversion to reference genotype
2. (SARS-CoV-2 only for now) Mutation to a genotype common in at least 1 clade get labeled with that clade
3. Mutations that are neither reversions nor labeled (called "unlabeled")

Which category a mutation belongs to is visible by hovering over the "Mut." column in Nextclade Web and in various "privateNucMutations" fields in [csv/tsv/json outputs](https://docs.nextstrain.org/projects/nextclade/en/stable/user/output-files.html#tabular-csv-tsv-results).

### [Change] "Private mutations" QC rule now accounts for reversions and labeled mutations

Reversions and labeled mutations (see feature above) are particularly common in contaminated samples, coinfections and recombination. To draw the user's attention to such sequences, both types of private mutation now get higher weights in the "Private mutations" QC rule (denoted as "P" in Nextclade Web, and `qc.privateMutations` in output files).

### [Feature] Insertions now also available as amino acids [#692](https://github.com/nextstrain/nextclade/pull/692)

Aminoacid insertions in the query peptides relative to the corresponding reference peptide are now displayed in the "Ins." column in Nextclade Web and are emitted as "aaInsertions" and "totalAminoacidInsertions" fields in Nextalign and Nextclade output files. Note, that similarly to nucleotide insertions, aminoacid insertions are stripped from the output alignment.

### [Fix] Gaps in query sequences are now stripped correctly [#696](https://github.com/nextstrain/nextclade/pull/696)

When query sequences contained gaps (-), e.g. when inputting aligned sequences, gaps were not stripped correctly since v1.7.0 (web v1.10.0), which could lead to - showing up in insertions.

## Nextclade Web 1.12.0, Nextclade CLI 1.9.0, Nextalign CLI 1.9.0 (2022-01-11)

### [Feature] Handle "-" strand gene translation

The strand column in the gene map file was previously ignored. Now the "-" strand genes are correctly reverse-complemented before translation.

### [Feature] Update SARS-CoV-2 clade schema

The schema that illustrates the tree of SARS-CoV-2 clade on the main page of Nextclade Web was updated to account for recent clade changes.

### [Fix] Center mutation markers in sequence views

Previously the mutation markers in sequence views in results table of Nextclade Web were anchored to their position in the sequence view on their left edge. They are now correctly centered around their position, such that the center of marker is at the corresponding position in the sequence.

### [Fix] Correct exit codes

Nextclade CLI and Nextalign CLI could sometime exit with incorrect exit code. This has been fixed.

### [Fix] Correctly handle empty peptides

The alignment algorithm in Nextclade CLI and Nextalign CLI could sometimes produce translation that is longer than expected, when the translated sequence is empty. Now the empty peptides are discarded and a warning is issued.

### [Fix] Ensure array boundaries

In rare cases Nextclade and Nextalign algorithms could sometimes read past the end of arrays, which previously went undetected. This is now fixed.

## Nextclade Web 1.11.1, Nextclade CLI 1.8.1 (2022-01-07)

### [Hotfix] Nextclade CLI crashes on macOS when reading JSON tree (#680)

Fixes crash `Error: [json.exception.invalid_iterator.214] cannot get value |` when reading JSON tree on macOS

## Nextclade Web 1.11.0, Nextclade CLI 1.8.0 (2022-01-04)

### [Feature] Better dataset selector

Nextclade Web has got the new dataset selector on the main page, which clearly presents all available dataset and is more convenient to use. The last selected dataset is remembered, so that it dow not need to be selected again on subsequent runs. This also fixes rare problems and inconsistencies, when incorrect dataset might have been used despite another dataset is being selected.

### [Feature] Dynamic node attributes

Nextclade CLI and Nextclade Web now can assign multiple clade-like attributes to the analyzed sequences.

If input reference tree JSON contains an array of attribute keys attached to the

```js
meta.extensions.nextclade.clade_node_attrs_keys = ["my_clades", "other_clades"]
```

For each query sequence, during clade assignment step, Nextclade will lookup values of these keys from `.node.node_attrs` property of the nearest reference tree node and assign them to the corresponding properties of the newly attached nodes, just like it happens with the usual Nextstrain clades. This feature is currently not used with the default datasets, but we are planning to extend the reference trees in these datasets to take advantage of this feature. Curious users can start experimenting with their own reference trees and custom nomenclatures. Learn more about clade assignment in Nextclade in the [documentation](https://docs.nextstrain.org/projects/nextclade/en/latest/user/algorithm/06-clade-assignment.html).

### [Performance] Optimize match table lookups

In this version, alignment algorithm behind Nextclade and Nextalign is now up to 10% faster due to performance improvements in nucleotide and aminoacid table lookups.


## Nextclade Web 1.10.0, Nextclade CLI 1.7.0 (2021-12-09)

### [Performance] Optimize FASTA parser

The new optimized FASTA parser makes Nextclade CLI up to 60% faster and Nextalign CLI up to 500% faster when used on high-core-count machines. Nextalign and Nextclade now scale much better with number of available threads and rely less on I/O speed. See [#632](https://github.com/nextstrain/nextclade/pull/632) for more details.

### [Fix] Avoid crash due to buffer overflow

This is an internal fix of a problem that might have lead to a crash in rare cases, when coordinate map array was accessed beyond it's size.

## Nextclade Web 1.9.0, Nextclade CLI 1.6.0 (2021-12-07)

### [BREAKING CHANGE] [Fix] Remove unused CLI flags for aminoacid seed alignment

Seed matching step was removed in Nextalign and Nextclade CLI 1.5.0, however the command-line parameters previously providing configuration options for this step were not. In this version, the now unused family of `--aa-*` CLI flags is removed. Migration path: remove these flags from Nextclade CLI invocation.

### [Feature] Make "results" and "tree" pages full-width in Nextclade Web

The content in "results" and "tree" pages of Nextclade Web now occupies entire width available in the browser window, so that more useful information can be presented. In particular, sequence views should be more readable, especially on larger screens.

### [Feature] Dynamically adjust width of AA mutation markers

Nextclade Web now dynamically adjusts width of AA mutation markers in sequence views to avoid overly long mutation groups that may obscure other mutations. This is particularly important for sequences with high density of mutations.

### [Feature] Reduce probability of WebWorker timeout errors

On low-end computers, computers with slow internet connection or computers under heavy background resource utilization Nextclade Web could sometimes produce WebWorker timeout errors. This has been addressed by increasing the timeout interval from 10 seconds to 1 minute.

If this is not enough, consider freeing up system memory and CPU resources by closing unused applications and browser tabs, processing sequences in smaller batches, or using Nextclade CLI.

### [Fix] Fix off-by-one errors in insertion positions

Nextclade Web, Nextclade CLI and Nextalign could sometime produce incorrect positions for nucleotide insertions - off by 1 nucleotide to either direction. This was fixed in the new version.

### [Fix] Don't add private reversions when query aminoacid is unknown

In previous versions, if a query sequence, for one reason or another, had aminoacid X at the position where the parent tree node had a private mutation, Nextclade was incorrectly calling a new reversion at this position. This is now fixed and Nextclade will not report a reversion. We assume that in these situations the sequencing defect is more likely than a reversion.

### [Fix] Avoid potential dereference of nullopt

This is an internal fix of a problem that might have lead to a crash, but never manifested so far.


### [Fix] Avoid error when `--genes` flag contains a subset of genes

Nextclade 1.8.0 introduced an error when `--genes` flag contained only a subset of genes from the gene map. This is now resolved.


## Nextclade Web 1.8.1, Nextclade CLI 1.5.1 (2021-11-27)


### [Fix] Avoid crash when relative shift (bandwidth) is larger than query length

In rare cases Nextclade 1.5.0 could crash during alignment of some of the short peptides. This has been fixed in this version.


### [Fix] Improve peptide alignment

We improved heuristics which determine band width and shift for the peptide alignment, so that some of the peptides with large insertions can now be aligned.



## Nextclade Web 1.8.0, Nextclade CLI 1.5.0 (2021-11-27)

### [Feature] Improve peptide alignment

We improved the algorithm for peptide alignment. Instead of performing seed matching in order to estimate width of the band and shift parameters for peptide alignment, we now deduce these parameters from the nucleotide alignment results. This allows Nextclade to align and analyse some of the peptides that would fail previously, including for low quality gene sequences and sequences with large deletions or deletions close to the beginning.

### [Fix] Account for the partially covered last codon in frame shift

Nextclade previously did not account for the last codon in a frame shift if that codon was covered by the shift only partially. In this version we count the partial codons. This solves an issue with empty frame shift codon ranges being reported in rare cases. This change may result in some of the frame shifts to be longer by 1 codon in the new version compared to previous versions of Nextclade. The nucleotide length of frame shifts stays the same.

None of the ignored frame shift ranges in the QC configurations of the existing dataset are affected by this change. But if you use a custom QC configuration, some of the frame shifts in the list of ignored frame shifts might need to be adjusted.

### [Fix] Fix crashes with Nextclade CLI on macOS

In this version we fixed a crash with segmentation fault that could sometimes happen with Nextclade CLI on macOS.

## Nextclade Web 1.7.4 (2021-11-16)

This is a bugfix release for Nextclade Web.

### [Fix] Ensure that URL parameters always have effect

Due to an internal error in Nextclade Web, sometimes inputs provided using URL parameters were ignored. This has been fixed now. Only users and external integrations which explicitly use URL parameters to pass data into Nextclade Web were affected. See [documentation for Nextclade Web: URL parameters](https://docs.nextstrain.org/projects/nextclade/en/stable/user/nextclade-web.html#url-parameters) for more details.

### [Feature] Update Auspice

In this release we updated Nextstrain Auspice (the tree visualization package) to version v2.32.1, with the new features and bug fixes. See [Auspice project's changelog](https://github.com/nextstrain/auspice/blob/master/CHANGELOG.md#version-2321---20211111) for more details.


## Nextclade Web 1.7.3, Nextclade CLI 1.4.5 (2021-11-04)

This is a bugfix release for Nextclade Web and Nextclade CLI.

After Nextclade Web version 1.7.3 and Nextclade CLI version 1.4.3 the "Private mutations" QC check was incorrectly counting individual deletions, rather than contiguous ranges of deletions, as it was before that. This resulted in QC score being too high for sequences that have many deletions. In this version we ensure again that the deletion ranges are counted. This should now bring the "Private mutations" QC score back to what is expected.

## Nextclade CLI 1.4.4 (2021-11-01)

This is a bugfix release for Nextclade CLI.

### [Fix] Prevent Nextclade CLI failing with error "Library not loaded"

The mistake in the Nextclade CLI build was fixed and now it should not look for external libraries on macOS.

## Nextclade Web 1.7.2, Nextclade CLI 1.4.3 (2021-11-01)

This is a bugfix release for nextclade Web and Nextclade CLI.

### [Fix] Properly display private aminoacid mutations on the tree

This release ensures that both nucleotide and aminoacid mutations on the branches of the phylogenetic tree leading to the nodes representing analyzed sequences are properly displayed and that the corresponding information is correctly written to the output tree JSON. Similarly to how it's done in the main Nextstrain project, these mutations are private, i.e. called relative to the parent node.

The internal reorganization of the code responsible for finding private mutations might also make Nextclade slightly faster and to consume less memory.


## Nextclade CLI 1.4.2 (2021-10-26)

This is a small bugfix release and only affects Nextclade CLI. Nextclade Web and Nextalign CLI are unchanged.

### [Fix] Crash in dataset list command on macOS

Nextclade CLI could sometimes crash on macOS when issued a `dataset list` command due to an internal error. This was now fixed.


### [Fix] Uninformative error message when QC config is missing

When both `--input-dataset` and `--input-qc-config` flags are omitted Nextclade CLI now produces a more informative error message, as was intended. Thanks Peter Menzel ([@pmenzel](https://github.com/pmenzel)) for the report.


## Nextclade Web 1.7.1, Nextclade CLI 1.4.1 (2021-10-05)

### [Fix] Format of CSV/TSV output files

We fixed a few mistakes in CSV and TSV output files, such as missing last delimiter when the "errors" column is empty, inconsistent application of quotation marks and incorrect numeric formats - decimals when integers should be.

## Nextclade Web 1.7.0, Nextclade CLI 1.4.0, Nextalign CLI 1.4.0 (2021-09-30)

### [Feature] Frame shift detection

Nextclade now can detect [reading frame shifts](https://en.wikipedia.org/wiki/Frameshift_mutation) in the analyzed sequences and report them in the web interface as well as in the output files.

#### Background

Frame shift occurs when a sequence contains a range of indels (deletions and/or insertions) and the total length of this range is not divisible by 3. In this case the grouping of nucleotides into codons changes compared to the reference genome and the translation of this region manifests in the peptide as a range consisting almost entirely from aminoacid mutations.

Frame shifts can often be found towards the end of genes, spanning until or beyond the gene end. Sometimes, when indels occur in multiple places, the ones that follow can compensate (cancel) the frame shift caused by the previous ones, resulting in frame shift that spans a range in the middle of the gene. In these cases, due to extreme changes in the corresponding protein, the virus is often not viable, and are often a sign of sequencing errors, however, cases of biological frame shifts are also known. Sometimes, frame shifts can also introduce premature stop codons, causing the gene to be truncated. The premature stop codons within frame shifts are currently not (yet) detected by Nextclade.

#### Previous behavior

Previously, Nextclade was not able to detect frame shifts ranges specifically. Instead, a frame shift was suspected in a gene when the gene length was not divisible by 3 (hinting to indels of a total length not divisible by 3). In these cases the entire gene was omitted from translation, a warning was issued, and aminoacid changes in that gene could not be detected and reported.

#### New behavior

Now that Nextclade knows the exact shifted ranges for each gene, it translates the genes with frame shifts, but masks shifted regions with aminoacid `X` (unknown aminoacid). The aminoacid changes in non-frame-shifted regions within such genes are now reported. This means that in some sequences Nextclade can now detect more mutations than previously. The affected genes are now emitted into the output fasta files instead of being discarded.

#### Frame shifts report in Nextclade Web

Frame shifted ranges are denoted as red horizontal (strikethrough) lines with yellow highlights in the "Sequence view" and "Gene view" columns of the results table of Nextclade Web. The new "FS" column shows number of detected frame shifts: unexpected and known (ignored) ones (see the QC changes below for more details).

#### Frame shifts report in the output files

Frame shifted ranges (in codon coordinates) are reported in CSV and TSV output files in column named `frameShifts` and in JSON output file under `frameShifts` property.


### [Feature] Improved frame shift quality control (QC) rule

Previously, frame shift quality control rule (denoted as "F" in Nextclade Web) was relying on gene length to reason about the presence of frame shifts - if a gene had length not divisible by 3 - a warning was reported.

Now this rule uses the detected frame shift ranges to make the decision. There now can be more than one frame shift detection per gene and Nextclade now accounts for compensated frame shifts, which were previously undetected.

In the new implementation of the Frame Shift QC rule, some of the frame shift ranges are considered "ignored" or "known" (as defined in `qc.json` file of the dataset). These frame shifts don't cause QC score penalty.


### [Feature] New version of SARS-CoV-2 dataset

We simultaneously release a new version of SARS-CoV-2 dataset, which contains an updated tree and clades, as well as a new set of frame shift ranges and stop codons to ignore. For the details refer to the [dataset changelog](https://github.com/nextstrain/nextclade_data/blob/release/CHANGELOG.md).

Nextclade Web uses the latest version of the datasets by default and CLI users are encouraged to update their SARS-CoV-2 dataset with the `nextclade dataset get` command.


### [Feature] Optional translation beyond first stop codon

By default Nextalign CLI and Nextclade CLI translate the whole genes, even if stop codons appear during translation. In this release we added a flag `--no-translate-past-stop`, which if present, makes translation to stop on first encountered stop codon. The remainder of the peptide is the filled with gap (`-`) character. This might be useful in some cases when a more biological behavior of translation is desired.


## Nextclade Web 1.6.0, Nextclade CLI 1.3.0, Nextalign CLI 1.3.0 (2021-08-31)

### [Feature] Nextclade Datasets

In this release we introduce Nextclade Datasets, a convenient way of downloading files required for Nextclade analysis. Now data files (such as reference sequences, reference tree and others) are served for all users from a **central dataset repository**.

#### Datasets in Nextclade Web

The dropdown menu in **Nextclade Web** now allows user to chose between available datasets before analysis and automatically fetches the latest files from the central dataset repository.

#### Datasets in Nextclade CLI

**Nextclade CLI** gained new commands and flags to manage datasets:

 - `nextclade dataset list` command allows to list available datasets
 - `nextclade dataset get` command allows to download a dataset to a directory
 - `nextclade run` command runs the analysis (for compatibility with old version the word `run` can be omitted) and the new `--input-dataset` flag allows to specify the directory of the previously downloaded dataset

##### Quick example

```
nextclade dataset get --name=sars-cov-2 --output-dir=data/sars-cov-2

nextclade run \
  --input-fasta=data/sars-cov-2/sequences.fasta \
  --input-dataset=data/sars-cov-2 \
  --output-tsv=output/nextclade.tsv \
  --output-tree=output/nextclade.auspice.json \
  --output-dir=output/
```

See [Nextclade CLI](https://docs.nextstrain.org/projects/nextclade/en/latest/user/nextclade-cli.html) documentation for example usage and [Nextclade Datasets](https://docs.nextstrain.org/projects/nextclade/en/latest/user/datasets.html) documentation for more details about datasets.


Note, data updates and additions are now decoupled from Nextclade releases. The datasets will be updated independently.  Read [datasets documentation](https://docs.nextstrain.org/projects/nextclade/en/latest/user/datasets.html) on dataset versioning and a trade-off between reproducibility or results vs latest features (e.g. clades and QC checks).


### [Feature] Flu datasets in Nextclade

With this release, additionally to the previously available SARS-CoV-2 dataset, we introduce 4 new Influenza datasets:

 - Influenza A H1N1pdm (rooted at "A/California/07/2009")
 - Influenza A H3N2 (rooted at "A/Wisconsin/67/2005")
 - Influenza B Victoria (rooted at "B/Brisbane/60/2008")
 - Influenza B Yamagata (rooted at "B/Wisconsin/01/2010")

These datasets allow Nextclade to analyze sequences for these pathogens.

Nextclade Datasets feature simplifies adding new pathogens in Nextclade and we hope to add new datasets in the future.


### [Deprecation] Data files in Nextclade GitHub repository are deprecated

The files in [`/data`](https://github.com/nextstrain/nextclade/tree/37f07156118cbff252b5784fe2261bccdb580943/data/) directory of the Nextclade GitHub repository are now deprecated in favor of Nextclade Datasets feature.

These files will be deleted from repository on October 31st 2021, but will be still available in git history. We do not recommend to use these files, as they will no longer be updated.


## Nextclade Web 1.5.4 (2021-08-16)

#### [Feature] Add "Docs" link

Top navigation bar now contain an new link "Docs", which points to Nextclade Documentation site (https://docs.nextstrain.org/projects/nextclade).


## Nextclade CLI 1.2.3, Nextalign CLI 1.2.3 (2021-08-12)

This release only affects docker images. There are no actual changes in Nextclade CLI, Nextalign CLI or Nextclade Web. They should behave the same as their previous versions.

#### [Change] Add `ca-certificates` package into Debian docker images

For better compatibility with workflows, this adds CA certificates into the Debian docker images. They are necessary for SSL/TLS to be working, in particular when fetching data.

These are the default images when you pull `nextstrain/nextclade` and `nextstrain/nextalign` without specifying a tag or specifying one of the `debian` tags. Issue `docker pull nextstrain/nextclade` to refresh the local image to the latest version.


## Nextclade CLI 1.2.2, Nextalign CLI 1.2.2 (2021-08-12)

This release only affects docker images. There are no actual changes in Nextclade CLI, Nextalign CLI or Nextclade Web. They should behave the same as their previous versions.

#### [Change] Add `ps` utility into Debian docker images

This adds `ps` utility into the Debian docker images. For better compatibility with nextflow workflows.

These are the default images when you pull `nextstrain/nextclade` and `nextstrain/nextalign` without specifying a tag or specifying one of the `debian` tags.


## Nextclade Web 1.5.3, Nextclade CLI 1.2.1, Nextalign CLI 1.2.1 (2021-08-10)

#### [Bug fix] Incorrect ranges in "SNP clusters" QC rule

"SNP clusters" QC rule could sometimes produce ranges of SNP clusters with incorrect boundaries (begin/end). This is now fixed.


#### [Bug fix] Crash with incorrect colorings in the input reference tree

Fixed a rare crash in Nextclade CLI and Nextclade Web when input reference tree contained incorrect fields in "colorings" section of the tree JSON file.

#### [Change] Cleanup the tree node info dialog

Removed redundant text entries in the tree node info dialog (when clicking on a node in the tree view). All these entries are still presented in the results table.

#### [Change] Cleanup the tree node info dialog

Improved wording of the message in the "Private mutations" QC rule tooltip.

#### [Change] New docker container images for Nextclade CLI and Nextalign CLI

New Docker images are available based on Debian 10 and Alpine 3.14. Debian images contain a set of basic utilities, such as `bash`, `curl` and `wget`, to facilitate usage in workflows.

You can choose to use the latest available version (`:latest` or no tag), or to freeze a specific version (e.g. `:1.2.1`) or only major version (e.g. `:1`), or a base image (e.g. `:debian`) or both version and base image (`:1.2.1-debian`), or mix and match.

Tag `:latest` now points to `:debian`. For previous behavior, where `:latest` tag pointed to `FROM scratch` image, use tag `:scratch`.

Full list of tags is below.

Image based on Debian 10 is tagged:
```
nextstrain/nextclade
nextstrain/nextclade:latest
nextstrain/nextclade:1
nextstrain/nextclade:1.2.1

nextstrain/nextclade:debian
nextstrain/nextclade:latest-debian
nextstrain/nextclade:1-debian
nextstrain/nextclade:1.2.1-debian
```

Image based on Alpine 3.14 tagged:
```
nextstrain/nextclade:alpine
nextstrain/nextclade:latest-alpine
nextstrain/nextclade:1-alpine
nextstrain/nextclade:1.2.1-alpine
```

Previously default `FROM scratch` image is tagged:
```
nextstrain/nextclade:scratch
nextstrain/nextclade:latest-scratch
nextstrain/nextclade:1-scratch
nextstrain/nextclade:1.2.1-scratch
```






## Nextclade Web [1.5.2](https://github.com/nextstrain/nextclade/compare/1.5.1...1.5.2) (2021-07-11)


#### [Bug fix] Workarounds for Safari web browser

The following problems are addressed:

 - crash due to Safari requiring incorrect Content Security Policy when using WebAssembly modules (see issue [#476](https://github.com/nextstrain/nextclade/issues/476))
 - results table and tree not being displayed correctly or at all, due to flexbox layout bugs in older versions of Safari

These patches only affect users of Safari web browser, and should not affect other users.

Despite these fixes, for best experience and speed, we still recommend using Nextclade with Chrome or Firefox web browsers instead of Safari.


## Nextclade Web [1.5.1](https://github.com/nextstrain/nextclade/compare/web-1.5.0...web-1.5.1) (2021-07-08)

#### [Bug fix] Better clade assignment

In this release we updated the default reference tree. The previous tree had several basal 20A branches misplaced in clade 20C, resulting in incorrect clade calls. The new tree addresses this issue and generally improves the quality of the tree by removing outlier sequences. Nextclade Web already have the new tree, and users of Nextclade CLI are encouraged to download and use the new [tree.json](https://raw.githubusercontent.com/nextstrain/nextclade/64cb47c1be99b82e1f25c9ebbee6ce2441d9cb2b/data/sars-cov-2/tree.json).


## Nextclade Web [1.5.0](https://github.com/nextstrain/nextclade/compare/web-1.4.0...web-1.5.0) (2021-07-01)

#### [New feature] New SARS-CoV-2 clades: 21G (Lambda) and 21H

The updated default SARS-CoV-2 reference tree now contains the recently named Nextstrain clades 21G (Lambda) and 21H, corresponding to Pango lineage C.31 and B.1.621. This allows Nextclade Web to detect these clades. Users of Nextclade CLI are encouraged to download and use the new [tree.json](https://raw.githubusercontent.com/nextstrain/nextclade/d80124010d022a16c59977f97f563522a3ca67e1/data/sars-cov-2/tree.json).

Note, that gene ORF3a of clade 21H has a 4-base deletion towards the end of the coding sequence, resulting in a frameshift and a protein truncation. This frameshift is currently flagged as a potential QC issue though it likely is biological (present in the viral genome).


#### [Change] Adjusted Quality control (QC) scores for "Frame shifts" (F) and "Stop codons" (S) rules

We adjusted QC score calculation for "Stop codons" and "Frame shifts" rules, such that each detection (of a misplaced stop codon or a frame shift, respectively) results in adding 75 to the score (the higher the score the worse). This lowers the score for sequences with only 1 frame shift and 1 stop codon. This is to account for the findings is clade 21H, as described above.


#### [Bug fix] Removed unsequenced regions of length 0

We fixed a bug where the empty unsequenced regions on either ends of a fully sequenced sample, were incorrectly displayed as ranges of length 1 in nucleotide sequence view. Now, in case of full sequences, there will be no unsequenced areas drawn, as expected.


## Nextclade Web 1.4.0, Nextclade CLI 1.2.0, Nextalign CLI 1.2.0 (2021-06-24)


### Nextclade Web and Nextclade CLI

#### [New feature] Quality control (QC) rules: "Frame shifts" (F) and "Stop codons" (S)

We have added two additional QC rules designed to flag sequences that likely do not correspond to functional viruses.

##### "Stop codons" rule (S)

Checks if any of genes have premature stop codons. A stop codon within a gene will now result in a QC warning, unless it is one of the very common stop codons in ORF8 at positions 27 or 68. This list of ignored stop codons is defined in [the `stopCodons.ignoredStopCodons` property of the QC configuration file (`qc.json`)](https://github.com/nextstrain/nextclade/blob/e885faa1d605742e2d546b286caa3eafe6e76b7d/data/sars-cov-2/qc.json#L28-L31) and can be adjusted. The default list might be extended in the future.

Results of this check are available in JSON, CSV, and TSV output files as `qc.stopCodons`. In Nextclade Web it is displayed in the "QC" column of the results table as a circle with letter "S" in it.


##### "Frame shifts" rule (F)

Checks and reports if any of the genes have a length that is not divisible by 3. If at least one such gene length is detected, the check is considered "bad". Failure of this check means that the gene likely fails to translate.

Results of this check are available in JSON, CSV, and TSV output files as `qc.frameShifts`. In Nextclade Web it is displayed in the "QC" column of the results table as a circle with letter "F" in it.


#### [Change] Quality control (QC) configuration file updated

New entries were added to the QC configuration file (`qc.json`) for the two new rules. For Nextclade CLI users, we recommend to download the new file from our [`data/` directory on GitHub](https://github.com/nextstrain/nextclade/tree/master/data).

This file is now versioned using the new `schemaVersion` property. If the version of `qc.json` is less than the version of Nextclade CLI itself, users will now receive a warning.

All QC checks are now optional: a rule that has no corresponding config object is automatically disabled.

#### [Bug fix] CSV/TSV output files corrected

This release corrects a few issues with CSV/TSV output files:

 - quotation marks are now escaped correctly
 - special characters are now surrounded with quotes
 - line breaks are now encoded as `CR LF` for better compatibility and consistency with Nextclade 0.x
 - column shifts are now prevented in CSV/TSV results when some of the QC checks are disabled, as disabled checks return empty strings as result


### Nextclade Web


#### [Bug fix] Ranges displayed off-by-one in GUI

Ranges displayed in Nextclade Web were off-by-one due to a front-end bug. Ends of ranges (right boundaries) were extending one unit too far. This means that alignment ranges, missing nucleotide ranges, ranges of gaps, not-sequenced ranges, were all displayed 1 unit longer than they should have been be. This release fixes this problem.

Only the display in the results table of Nextclade Web is affected. None of the output files, either produced by Nextclade CLI or by Nextclade Web are affected.

#### [New feature] Insertions displayed in the results table

A new column for insertions (abbreviated as "Ins.") was added to the results table of Nextclade Web. It shows the total number of inserted nucleotides. Hovering reveals more details about each insertion. This information was already available in the output files, and is now also shown in the GUI.


### Nextalign CLI

There are no changes in Nextalign in this release, but we keep versions of Nextalign and Nextclade in sync.



## Nextclade Web 1.3.0, Nextclade CLI 1.1.0, Nextalign CLI 1.1.0 (2021-06-22)


This series of releases adds a new output file `nextclade.errors.csv` to all tools and adds the output file `nextclade.insertions.csv` to Nextclade Web (it has already been available for users of CLI tools).

`nextclade.insertions.csv` contains information about insertions in the following columns: `seqName`, `insertions`. The column `insertions` contains a list of nucleotide insertion entries delimited by semicolon. Each nucleotide insertion entry consists of the position of the first nucleotide and the inserted fragment, delimited by colon.

`nextclade.errors.csv` contains information about errors, warnings and gene processing failures in the following columns: `seqName`, `errors`, `warnings`, `failedGenes`. All lists are semicolon-delimited.

In both files, each row corresponds to one sequence, identified by `seqName`.


## [1.2.0](https://github.com/nextstrain/nextclade/compare/1.2.0...1.1.0) (2021-06-21)

### Nextclade web application

In this release we improve how low-memory conditions are handled in the Nextclade web application. From now on, when Nextclade runs out of system memory (RAM), you will receive an extensive error message with a list of possible ways to address the issue.

A settings dialog was added, allowing the user to change the number of CPU threads. It can be opened using the new "Settings" button on the top panel. In Chrome and other Chromium-based browsers (Edge, Brave, etc.) the dialog also displays the amount of memory available and on this basis provides a suggestion for the number of CPU threads for optimal performance.

Note that these user settings persist across browsing sessions, Nextclade runs, page refreshes and Nextclade version updates.


## [1.1.0](https://github.com/nextstrain/nextclade/compare/1.1.0...1.0.1) (2021-06-15)

### Nextclade web application

This release makes gene translation failures more apparent in Nextclade Web application.

Previously, when a gene failed to be translated, Nextclade showed a blank row in the gene view in the results table and it was hard to understand whether there were no aminoacid changes or the translation had failed. Now, these rows will be colored in dark gray, contain a message, and some detailed information in the tooltip.

This should hopefully make it clearer which genes are missing from the results and why.


## [1.0.1](https://github.com/nextstrain/nextclade/compare/1.0.1...1.0.0) (2021-06-12)

### Nextclade web application

This release fixes a problem in Nextclade web application where non-fatal errors during sequence processing (such as sequence alignment failures) were crashing the whole application, displaying an error dialog window.

Now sequence analysis errors are reported right in the table, as before.

Thanks Joan Gibert ([@Tato14](https://github.com/Tato14)) for the bug report ([#434](https://github.com/nextstrain/nextclade/issues/434))

## [1.0.0](https://github.com/nextstrain/nextclade/compare/1.0.0...0.14.4) (2021-06-11)

This major release brings many new features and bug fixes.

We release new versions of all of the tools in Nextclade family: Nextclade web application, Nextclade CLI and Nextalign CLI.

> With this major release we introduce breaking changes. In particular, changes to input and output file formats as well as to arguments of command-line tools. The breaking changes are marked with "💥 **BREAKING CHANGE**" prefix. It is recommended to review these changes.

Below is a description of changes compared to version 0.14.4.

### General

Changes that affect all tools:

 - The underlying algorithm has been completely rewritten in C++ (versions 0.x were implemented in JavaScript), to make it faster, more reliable and to produce better results. Web application now uses WebAssembly modules to be able to run the algorithm.

 - 💥 **BREAKING CHANGE:** Nextclade now uses Nextalign algorithm for the alignment and translation of sequences. This means that nucleotide alignment is now aware of codon boundaries. Alignment results and some of the analysis results might be slightly different, depending on input sequences.

 - Similarly to Nextalign, Nextclade can now output aligned peptides. In general, Nextclade is a superset of Nextalign and can do everything Nextalign can, plus more (for the price of additional computation).

 - 💥 **BREAKING CHANGE:** Gene maps are now only accepted in [GFF3 format](https://github.com/The-Sequence-Ontology/Specifications/blob/master/gff3.md). See an example at [GitHub](https://github.com/nextstrain/nextclade/blob/master/data/sars-cov-2/genemap.gff). Migration path: use provided default gene map or convert your custom gene map to GFF3 format.

 - 💥 **BREAKING CHANGE:** JSON results file format has changed. It now contains an object instead of an array as a root element. The array of results is now attached to the `results` property of the root object. Migration path: instead of using `output` array directly use `output.results` now.

 - 💥 **BREAKING CHANGE:** JSON fields and CSV/TSV columns `totalMutations` and `totalGaps` were renamed to `totalSubstitutions` and `totalDeletions`, for consistency. Migration path: use new JSON property or column names.

### Nextclade web application v1

Web application mostly maintains it previous interface, with small improvements and with adjustments to the new underlying algorithm implementation.

 - New "Download" dialog was introduced, which replaces the old "Export" dropdown menu. It can be toggled by clicking on "Download" button on "results" page.

 - Aligned sequences now can be downloaded in the new "Download" dialog.

 - Translated aligned peptides now can be downloaded in the new "Download" dialog.

 - "Sequence view" column of the results table now can be switched between "Nucleotide sequence" view and "Gene" view. In "Gene" view, aminoacid mutations and deletions are displayed for a particular gene.

 - "Sequence view" can also be switched by clicking on a gene in "Genome annotation" panel below the results table.

 - Results table tooltips has been cleaned up, information was spread between corresponding columns, in order to fit the tooltips fully to common screen sizes. For example, list of mutations is now only available when mouse over the "Mut." column.

 - The tooltips to explore diversity have become much more informative. For amino acid changes, we now provide a nucleotide context view that is particularly helpful for complex mutations. Consecutive changes are merged into one tooltip.



### Nextclade CLI v1

Nextclade CLI v1 is a replacement for Nextclade CLI v0. It is recommended for advanced users, batch processing and for integration into pipelines.

 - Nextclade CLI 1.0.0 is available on [GitHub Releases](https://github.com/nextstrain/nextclade/releases) and on [DockerHub](https://hub.docker.com/r/nextstrain/nextclade):

 - Node.js is no longer required. Nextclade is now distributed as a standalone native executable file and is ready to be used after download. The latest version is available for major platforms at [Github Releases page](https://github.com/nextstrain/nextclade/releases).

 - The limitation of Node.js on maximum input file size (500 MB) is now removed. Nextclade should be able to handle large files and to use I/O resources more efficiently. Nextclade will stream sequence data to reduce memory consumption.

 - Nextclade CLI is much faster now. Depending on conditions, we measured speedups up to 5x compared to the old implementation.

  - 💥 **BREAKING CHANGE:** Nextclade no longer includes any default data. The following flags for input files were previously optional but are now required: `--input-root-seq`, `--input-tree`, `--input-qc-config`. The `--input-gene-map` flag is optional, but is highly recommended, because without gene map, the alignment will not be informed by codon boundaries and translation, peptide output and aminoacid change detection will not be available. The example SARS-CoV-2 data can be downloaded from [GitHub](https://github.com/nextstrain/nextclade/tree/master/data/sars-cov-2) and used as a starting point. Refer to built-in help for more details (`--help`). Migration path: download the default data add new flags if you you were previously not using them.

 - 💥 **BREAKING CHANGE:** Reference (root) sequence is no longer being written into outputs by default. Add `--include-reference` flag to include it. Reference peptides will also be included in this case. Migration path: use the mentioned flag if you need reference sequence results included into the outputs.

 - 💥 **BREAKING CHANGE:** Nextclade might write aligned sequences into output files in the order that is different from the order of sequences in the input file. If order is important, use flag `--in-order` to enforce the initial order of sequences. This results in a small runtime performance penalty. Refer to built-in help for more details (`--help`). Migration path: use the mentioned flag if you need results to be written in order.


### Nextalign CLI v1

Nextalign is a new tool that contains only the alignment and translation part of the algorithm, without sequence analysis, quality control, tree placement or other features of Nextclade (making it faster). It is available on [Github Releases page](https://github.com/nextstrain/nextclade/releases). Refer to built-in help for more details (`--help`).


### Deprecation of Nextclade CLI v0

 - Nextclade CLI 0.x is now deprecated and not recommended for general use. We recommend all users to migrate to version 1.x. Old versions will still be available on NPM and Docker Hub, but there are no plans to release new versions. Please reach out to developers if you still need support for versions 0.x.

 - Container images hosted on Docker Hub will now resolve to Nextclade family v1. In order to pull the version of family 0.x, use tag `:0` or a full version explicitly, for example `:0.14.4`:

  ```
  docker pull nextstrain/nextclade:0
  docker pull nextstrain/nextclade:0.14.4
  ```

We hope you enjoy the new release and as always, don't hesitate to reach out to Nextstrain team on [Nextstrain discussion forums](https://discussion.nextstrain.org/) or on [GitHub](https://github.com/nextstrain/nextclade/issues/new/choose).


## [0.14.4](https://github.com/nextstrain/nextclade/compare/1.0.0-alpha.9...0.14.4) (2021-06-07)

This version updates [the default SARS-CoV-2 reference tree](https://raw.githubusercontent.com/nextstrain/nextclade/0.14.4/data/sars-cov-2/tree.json) with new Nextstrain clade designations and alias names for the WHO VoC and VoI names, so that Nextclade now can detect these clades.

See also:

 - Original change in Nextstrain: [nextstrain/ncov#650](https://github.com/nextstrain/ncov/pull/650)

 - Current clade definitions in Nextstrain: [clades.tsv](https://github.com/nextstrain/ncov/blob/master/defaults/clades.tsv)

 - World Health Organization: [Tracking SARS-CoV-2 variants](https://www.who.int/en/activities/tracking-SARS-CoV-2-variants/)


## [0.14.3](https://github.com/nextstrain/nextclade/compare/1.0.0-alpha.8...0.14.3) (2021-05-20)

The [default SARS-CoV-2 reference tree](https://raw.githubusercontent.com/nextstrain/nextclade/0.14.3/data/sars-cov-2/tree.json) is updated. It allows Nextclade to detect the new Nextstrain clade 21A.

See also:

 - Current Nextstrain SARS-CoV-2 clade definitions in nextstrain/ncov GitHub repository: [clades.tsv](https://github.com/nextstrain/ncov/blob/master/defaults/clades.tsv)

 - Clade 21A in Nextstrain global build: [link](https://nextstrain.org/ncov/global?f_clade_membership=21A)

 - Variant 21A/S:154K on CoVariants.org: [link](https://covariants.org/variants/21A.S.154K)

 - Variant 21A/S:478K on CoVariants.org: [link](https://covariants.org/variants/21A.S.478K)


## [0.14.2](https://github.com/nextstrain/nextclade/compare/0.14.1...0.14.2) (2021-03-30)

We updated Nextstrain Auspice (the tree renderer) from version 2.18.2 to version 2.23.0, with bug fixes and new features. In particular, the filtering functionality is now similar to what can be found on nextstrain.org. We now color the tree by clade and filter by node type ("reference" vs "new" nodes). See [Auspice changelog](https://github.com/nextstrain/auspice/blob/master/CHANGELOG.md) for more details.

In other news, Nextalign 0.2.0 is now available. See Nextalign [changelog on GitHub Releases page](https://github.com/nextstrain/nextclade/releases).

### Bug Fixes

* account for the fact that the length of the gene can be different from %3 before stripping ([6fc99a0](https://github.com/nextstrain/nextclade/commit/6fc99a0d9b4c26f74955a8e87ad7d4a2938ff2c1))
* ensure backwards compatibility with the old GFF parser ([07156b7](https://github.com/nextstrain/nextclade/commit/07156b748ac36e7110d6b95877a849fc480e541c))
* ensure GFF3 spec compliance of gene map parser ([2355d3d](https://github.com/nextstrain/nextclade/commit/2355d3df6b011ef7c1998a5772a0babef9be9ad6))
* integer underflow in `parallelism` parameter to tbb pipeline ([42664e7](https://github.com/nextstrain/nextclade/commit/42664e7562aad39bdefac7f16c7f93830daedeb0))
* prevent local variable shadowing ([64c5661](https://github.com/nextstrain/nextclade/commit/64c5661f913dec991ae6472316ad9107c1e1df2c))
* prevent potential out-of-bounds array access ([4663b32](https://github.com/nextstrain/nextclade/commit/4663b3228b80f57a86aa1dd91d5bdfd90433adfc))
* query results are returned as alignment with insertions stripped, hence gap symbols in the reference should be stripped ([01e8628](https://github.com/nextstrain/nextclade/commit/01e8628fc7861f806fb7a4682356e891bd330c36))
* remove erroneous check for length%3==0 before gap removal ([d95761d](https://github.com/nextstrain/nextclade/commit/d95761d267090f285f3769d7d07772b4415e07e6))


### Features

* add more tree filtering criteria ([d852122](https://github.com/nextstrain/nextclade/commit/d8521221687bf0ba13b7deb3e24221fa6bd0b0ef))
* add tree filtering from auspice ([27eb67e](https://github.com/nextstrain/nextclade/commit/27eb67e3651df242c9170f64f63efefc168dd3f7))
* add tree filters summary ([67c671e](https://github.com/nextstrain/nextclade/commit/67c671ef85f1bd9c23a6c4b4f6ae03dda9b980c9))
* adjust help text and default flags for new data location ([27fd88e](https://github.com/nextstrain/nextclade/commit/27fd88e1cdacb926e32554e7937b05a9015427a9))
* color tree by clade and filter by Node Type - New by default ([79de7cd](https://github.com/nextstrain/nextclade/commit/79de7cd8fa73a7730a012fb3e84077751f614e2e))
* output aligned reference sequence, make ref outputs optional ([49da3f5](https://github.com/nextstrain/nextclade/commit/49da3f59200264b2f7de892cd79a911dc7820271))
* remove old tree filter panel ([13af3ad](https://github.com/nextstrain/nextclade/commit/13af3ad0d708cec9173b1eac922503c859d8ed4a))
* remove separate reference sequence output file ([5a899e2](https://github.com/nextstrain/nextclade/commit/5a899e2796b1b282ff8fca1e53b7b7b94e5e81d6))
* rename flag `--write-ref` to `--include-reference` ([36c52e9](https://github.com/nextstrain/nextclade/commit/36c52e9453fee61c694b9fc1d1246c3fe6130714))
* upgrade auspice to 2.23.0 ([276675b](https://github.com/nextstrain/nextclade/commit/276675bb4df6a81130e9ac8bc98c5588f2462bd2))



## [0.14.1](https://github.com/nextstrain/nextclade/compare/0.14.0...0.14.1) (2021-03-12)

This release of Nextclade adjusts the default Quality Control configuration to account for ever-increasing diversity of circulating SARS-CoV-2. The following default QC parameters have been changed:

Rule "Private mutations":

 - "typical" (expected number of mutations) increased from 5 to 8
 - "cutoff" (number of mutations to trigger QC warning) increased from 15 to 24

Rule "Mutation clusters":

 - "clusterCutOff" (number of mutations within window to trigger a warning) increased from 4 to 6

As always, users can provide their own QC configuration, to override the defaults, if these changes are not desirable.


Additionally, [Nextalign 0.1.7](https://github.com/nextstrain/nextclade/releases) is now available, which fixes rare crash in peptide alignment, when a low-quality sequence has not enough seed positions.


Don't hesitate to provide feedback, report issues and share ideas on [GitHub](https://github.com/nextstrain/nextclade/issues).


### Bug Fixes

* prevent crashing when not enough good gene seed positions ([6233aa2](https://github.com/nextstrain/nextclade/commit/6233aa28e1f9946d0e2ea388d025fc40c5af2a54))


Misc:

* relax SARS-CoV-2 QC parameters to account for increasing diversity of circulating virus


# [0.14.0](https://github.com/nextstrain/nextclade/compare/0.13.0...0.14.0) (2021-03-08)

This is a maintenance release which updates the default reference tree with more recent genomes and increases the number of sequences in it to better reflect circulating diversity.

Additionally, we extend our list of partial codon patches (first introduced in version 0.12.0), in order to correctly detect deletions involving spike protein positions 141 and 142.

There are also some small improvements in the user interface.

As always, don't hesitate to provide feedback, report issues and share ideas on [GitHub](https://github.com/nextstrain/nextclade/issues/new/choose).

The full list of changes is below.

### Bug Fixes

* add additional directions to patch partial codons ([d266fa7](https://github.com/nextstrain/nextclade/commit/d266fa71da6cdc6549dbf2d873ee94d6326634bf))
* Correct Node.js version requirement for the Nextclade CLI ([24c7b76](https://github.com/nextstrain/nextclade/commit/24c7b7608fe519c80109fb87d146d226e9200def))
* don't attempt to create directories from empty paths ([576eb9f](https://github.com/nextstrain/nextclade/commit/576eb9fec4303ad86c2d2722285c763c4f439219))
* increase clade column width to accommodate longer clade names ([557d3d2](https://github.com/nextstrain/nextclade/commit/557d3d227d2741a4b1b1f85e35665159b425a1e2))



## [0.13.0](https://github.com/nextstrain/nextclade/compare/0.12.0...0.12.1) (2021-02-17)

### 🚀 Announcing Nextalign

Today we announce Nextalign, the new command-line tool and the algorithm for viral genome alignment.

Nextalign is based on the alignment algorithm used in Nextclade, ported to C++ and made into the standalone command-line tool. Nextalign development is currently primarily focused on SARS-CoV-2, but it can be used with any virus (and if you encounter any difficulties, let us know [on GitHub](https://github.com/nextstrain/nextclade/issues/new)).

There are 2 ways of using Nextalign:

 - Download Nextalign on [Nextclade Github Releases page](https://github.com/nextstrain/nextclade/releases) to run natively

 - Use Docker container image: [nextstrain/nextalign](https://hub.docker.com/r/nextstrain/nextalign)

   ```
   docker run -it --rm nextstrain/nextalign:latest --help
   ```

Learn more about Nextalign [here](https://github.com/nextstrain/nextclade/tree/master/packages/nextalign_cli).


### 💥 [BREAKING CHANGE] Nextclade has moved!

Once started as a prototype project at [NeherLab](https://neherlab.org/), Nextclade is a part of [Nextstrain project](https://nextstrain.org/) for some time now. For consistency, we will now publish Nextclade in Nexstrain-branded NPM and DockerHub repositories:

 - NPM: [@nextstrain/nextclade](https://www.npmjs.com/package/@nextstrain/nextclade)

 - DockerHub: [nextstrain/nextclade](https://hub.docker.com/r/nextstrain/nextclade)


We added a "Downloads" section on the main page of Nextclade web application. Additionally, this release contains a few fixes to website's look & feel and slightly improves user experience on mobile devices.


### Bug Fixes

* accept 0-based frames as per gff spec ([5c3af28](https://github.com/nextstrain/nextclade/commit/5c3af28ca9afde60b9ad859d38143c9d278e5cea))
* adjust test expectations to new default parameters ([9a457c3](https://github.com/nextstrain/nextclade/commit/9a457c3648c1a38a9c714d62e79ba29a10902997))
* center main page content properly ([460464d](https://github.com/nextstrain/nextclade/commit/460464dc10f65a84a454b15a811a0abdfc830841))
* check for length being a multiple of 3 before codon aware stripping ([a33dd6b](https://github.com/nextstrain/nextclade/commit/a33dd6bfff2b363535ff90d8ee1ff80128a186ec))
* correct error message formatting ([016e924](https://github.com/nextstrain/nextclade/commit/016e92477a818f79f3cfbcfe4cedf425adfd499d))
* correct gene length check ([c6e488f](https://github.com/nextstrain/nextclade/commit/c6e488fb3a1dfe392a12f9c5da44bf531628f3b7))
* end of gene in gene extraction and cli logging ([16626fa](https://github.com/nextstrain/nextclade/commit/16626faecf388f2cadfb6e89ed93ba0b4ec976ad))
* fix non-responsive elements on main page ([36fa501](https://github.com/nextstrain/nextclade/commit/36fa501477aa72fef0e8604e9ecd0dbe06d92629))
* only protect gaps on the edges ([fef98c0](https://github.com/nextstrain/nextclade/commit/fef98c059dbc71194ac2a7f46c832f0c4ed8e5b2))
* pass gff filename to csv parser for more descriptive errors ([6843cc2](https://github.com/nextstrain/nextclade/commit/6843cc2981080c82478d15d30cbdbd926fd8f94c))
* pass the `score-gap-open-out-of-frame` option from cli into lib ([f9a435d](https://github.com/nextstrain/nextclade/commit/f9a435d7ea5dda3e45a21bd59879d39558e1f581))
* remove excessive padding around upload box ([34e7bce](https://github.com/nextstrain/nextclade/commit/34e7bce7d454b22ccada877a7231987ae4d1797b))
* remove gap under the footer ([d4db78b](https://github.com/nextstrain/nextclade/commit/d4db78bb1e9c56f5d40654c6a356f424df2279f2))
* remove horizontal overflow from main page ([d1061f5](https://github.com/nextstrain/nextclade/commit/d1061f591ddce012828799e0fd367252dcf86216))
* throw error when stripped sequence has zero length ([2b74257](https://github.com/nextstrain/nextclade/commit/2b74257ce5e1e4ae7b7f43cccb610a9864e92a38))


### Features

* add an option to allow out-of-order writes ([22702e3](https://github.com/nextstrain/nextclade/commit/22702e376a87708298948da8276640918818c71d))
* add downloads section to nextclade main page ([96bd007](https://github.com/nextstrain/nextclade/commit/96bd0074266f82570f29ba344ae9ba6dbe53bf23))
* add in-order CLI flag and make out-of-order behavior the default ([e722504](https://github.com/nextstrain/nextclade/commit/e722504726cdaec8885c1ce5a63a9fe86e9cb93c))
* add logger with configurable verbosity ([0a62c1f](https://github.com/nextstrain/nextclade/commit/0a62c1f24f3b1cdca8fce5063eb33176646b5066))
* add team portraits to main page ([7566b27](https://github.com/nextstrain/nextclade/commit/7566b27f0879f44e3e35aae26251006106befc1b))
* add validation for numeric cli params ([3915334](https://github.com/nextstrain/nextclade/commit/39153349dc9a8ff64b09d914d16c168aabaefc58))
* adjust team credits styling and text ([ba7f0ab](https://github.com/nextstrain/nextclade/commit/ba7f0ab1ccf6a3e455b851dc4078fbc30256f1c6))
* clarify descriptions for score-gap-open* family of cli options ([3765de8](https://github.com/nextstrain/nextclade/commit/3765de8a06a5aa21fff1799beeee0710589ae367))
* differentiate gap open cost outside of genes, in frame, and out of frame ([a5ead08](https://github.com/nextstrain/nextclade/commit/a5ead0877bebb2e4738e38060921d09f4914f9e1))
* don't use frame from gff ([d9f3023](https://github.com/nextstrain/nextclade/commit/d9f302356ec8e49f2ea668f0bf8a03af4a31ec47))
* expose nextalign algorithm params in cli ([852c2b1](https://github.com/nextstrain/nextclade/commit/852c2b153f0fe9089ebfea7ed5b1e5f035ccface))
* expose nextalign algorithm params in library ([5e3900a](https://github.com/nextstrain/nextclade/commit/5e3900a54c45ecf7b2da6497ffb6656196ca91ae))
* extend cli param descriptions ([a4ac1d5](https://github.com/nextstrain/nextclade/commit/a4ac1d5255e503d406c93cd92163fe7e4b5d76b2))
* extend project description ([30d104e](https://github.com/nextstrain/nextclade/commit/30d104ea7acf09709b1bc43e61d2901b12a11df6))
* further improve logging ([2f593f0](https://github.com/nextstrain/nextclade/commit/2f593f0f84c8e14ba960ba1ee04e62efb09d55c2))
* improve warning messages during gene extraction ([07e2c38](https://github.com/nextstrain/nextclade/commit/07e2c38be24d452a4cea6752965b6720bd606bd1))
* limit clade schema size ([a75dace](https://github.com/nextstrain/nextclade/commit/a75dacee525a5c64c38629c93ece19db052869a8))
* rename negative 'scores' to 'penalties' ([17bb582](https://github.com/nextstrain/nextclade/commit/17bb582566daf8ce22d3ea3840d29758b907a6e9))
* skip minimal sequence length check for aminoacid alignment ([394ca8e](https://github.com/nextstrain/nextclade/commit/394ca8e3887dd57344c276bb4848ff9099ff0974))
* validate codon-related penalty scores only if genes are provided ([9627cfc](https://github.com/nextstrain/nextclade/commit/9627cfc76bb6c500b19aeb3a8d0d05a3ed9431ab))



# [0.12.0](https://github.com/nextstrain/nextclade/compare/0.11.2...0.12.0) (2021-01-21)

This release provides a temporary solution for the problem when certain aminoacid deletions are not being detected properly.

We now maintain a list of "patches" to selectively modify the sequence during translation: the partial codons at the beginning and end of the deletion are combined to one complete codon. This way, deletions that start within a codon no longer result in invalid peptides, and some of the well-known deletions are now properly recognized.

See pull request [#308](https://github.com/nextstrain/nextclade/pull/308)

Thanks [@bede](https://github.com/bede), [@dbrandtner](https://github.com/dbrandtner), [@giuseppina950](https://github.com/giuseppina950), [@iskandr](https://github.com/iskandr), [@SarahNadeau](https://github.com/SarahNadeau) for their reports.

At the same time we are working on a more permanent solution.

Please report issues and leave feedback on [GitHub](https://github.com/nextstrain/nextclade/issues)

### Bug Fixes

* rename variable and fix condition ([40ba67f](https://github.com/nextstrain/nextclade/commit/40ba67f18ef17fa464c8dd70aae72d7025e88ff9))


### Features

* allow codon padding to happen forward and backward for custom cases ([945ca77](https://github.com/nextstrain/nextclade/commit/945ca77074b109f7688cbd677b05f8ff64b64613))
* properly translate out-of-frame gaps ([c34a640](https://github.com/nextstrain/nextclade/commit/c34a640586992e547eca71720b10790247b4d340))
* refactor the codon patching by gene and deletion start: ([7e258d8](https://github.com/nextstrain/nextclade/commit/7e258d8b6de671d90922480fe9893803139b867c))



## [0.11.2](https://github.com/nextstrain/nextclade/compare/0.11.1...0.11.2) (2021-01-18)

This release updates default reference tree and adds new clade designations.

Additionally, it fixes a problem of excess divergence in cases where there are gaps in the reference node we attach to. These gaps no longer contribute to divergence.

### Bug Fixes

* avoid counting every gap in a new node as one divergence unit ([51bfce6](https://github.com/nextstrain/nextclade/commit/51bfce6bfd66e783cca5f2c5cd93bf6b07b6dfde))



## [0.11.1](https://github.com/nextstrain/nextclade/compare/0.10.1...0.11.1) (2021-01-07)

BREAKING CHANGE: Starting with this version Nextclade uses the new Nextstrain clade definitions for SARS-CoV-2. "What are the clades?" section on the main page was updated accordingly. For more information on the updated clade definitions, see our [blog post](https://nextstrain.org/blog/2021-01-06-updated-SARS-CoV-2-clade-naming).

Additionally, Nextclade alignment algorithm was adjusted to correctly handle a few more corner cases. In particular, seed matching was improved to:
 * avoid stretches of `N` when choosing seeds
 * increase the number of seeds

The trimming of terminal `N` characters (introduced in 0.10.1) was removed, because the new improvements also handle this case.

Thanks [Stacia K Wyman](https://github.com/staciawyman) and [Syed Muktadir Al Sium](https://github.com/sium007) for the bug reports!

See also: [issue #288](https://github.com/nextstrain/nextclade/issues/288)
See also: [issue #290](https://github.com/nextstrain/nextclade/issues/290)


### Bug Fixes

* actually use the map to good characters ([c3a0a2c](https://github.com/nextstrain/nextclade/commit/c3a0a2c658accae04ff527a1ef6c5ea097e2aafe))
* remove old clades ([43f3c86](https://github.com/nextstrain/nextclade/commit/43f3c86a67d2b54ea19b4ab65637555f1f3c3894))


### Features

* add new clade schema ([5ab7054](https://github.com/nextstrain/nextclade/commit/5ab7054191a467694e6ba499a1b60e99ada7f738))
* improve seed matching by logging good nucleotides ([ce62478](https://github.com/nextstrain/nextclade/commit/ce6247816e79d2c8c161f44346368cf9c42abd68))
* increase number of seeds and reduce redundant seed search ([d1e0a2f](https://github.com/nextstrain/nextclade/commit/d1e0a2f15bc986e86996d4d62d48eb8fe556abd5))
* update SARSCoV2 tree.json ([880223e](https://github.com/nextstrain/nextclade/commit/880223e49df863deab749aa0378339660a6f3735))


## [0.10.1](https://github.com/nextstrain/nextclade/compare/0.10.0...0.10.1) (2020-12-30)

This release fixes a problem with input sequences with large chunks of `N` nucleotides at the edges.
To ensure correctness of results, before alignment we now trim contiguous blocks of `N`s at the beginning and at the end of each sequence.

Thanks [Stacia K Wyman](https://github.com/staciawyman) for the bug report.

See also: [issue #285](https://github.com/nextstrain/nextclade/issues/285)

### Bug Fixes

* trim leading and trailing to void seed matching problems ([17a554a](https://github.com/nextstrain/nextclade/commit/17a554ab28a80679fb2931c6469843e014d5fcbe))



# [0.10.0](https://github.com/nextstrain/nextclade/compare/0.9.0...0.10.0) (2020-12-21)


Nextclade (both, web and CLI versions) no longer uses or requires the standalone gene map file by default. Instead, it takes the corresponding information from `genome_annotations` field of the reference tree file (nowadays, this property is usually present in all Auspice JSON v2 files produced with Nextstrain's Augur). A standalone gene map file can still be provided, in which case it overrides the gene map found in the reference tree file.

In some cases, when there were multiple mutations in the same codon, Nextclade has been reporting aminoacid changes incorrectly, as if these changes were in separate codons having the same position. The reported changes would then list this aminoacid mutation twice, with the same position, but with two different resulting aminoacids (which is impossible). We adjusted the detection of aminoacid changes by performing full translation of every gene, so this issue is now fixed.

Nexclade now also reports aminoacid deletions. It no longer outputs `aminoacidChanges` field/column in JSON, CSV and TSV exports. Instead, it outputs separate `aaSubstitutions` and `aaDeletions` columns.

Nexclade is now better suited for the analysis of viruses other than SARS-CoV-2. We briefly tested it with the Flu virus, however, more testing is required. Please reach out to developers if you are interested in the analysis of other viruses.

The default reference tree has been updated.


### Bug Fixes

* add download location and local rules ([fbf6adc](https://github.com/nextstrain/nextclade/commit/fbf6adcd4cde76626ee6dbfd829e7b293667f18b))
* add reversion mutation to distance of attached tree nodes ([0889457](https://github.com/nextstrain/nextclade/commit/088945762bab189937134875715d1ef8f3bc3aea))
* avoid buffer overflow by using positions relative to the gene start ([faf2a88](https://github.com/nextstrain/nextclade/commit/faf2a88f4e858e7a9667069a351c61b4c43ace33))
* convert gene map to zero-based indices ([02b8b8e](https://github.com/nextstrain/nextclade/commit/02b8b8e13aadc8ba063869174c667f9b506ad6fb))
* corect the nuc position calculation relative to gene start ([97e4508](https://github.com/nextstrain/nextclade/commit/97e450894edd87fcc74b09225fb5653a8b5bd10a))
* correct deletion range end ([23b794c](https://github.com/nextstrain/nextclade/commit/23b794c84bbaf0c16d7e97e380528054c334f54f))
* ensure only full-codon nuc dels are associated with the aa dels ([0448d1f](https://github.com/nextstrain/nextclade/commit/0448d1f16d3f6ca440c18fe0770b22aa94f0ebc0))
* exclude aa deletions from aa substitutions ([bc188bd](https://github.com/nextstrain/nextclade/commit/bc188bd06aedd6fc016ada687ed67408cd5c0561))
* fix arguments to intersection in aa Association ([b75ff5c](https://github.com/nextstrain/nextclade/commit/b75ff5c1ac2e0482ac3f4e1a972e3ea883976e17))
* make sure query gene changes don't propagate to the ref gene ([61b9bf5](https://github.com/nextstrain/nextclade/commit/61b9bf5827bc1862ed74ef24111c1da4d7e81980))
* make sure the gene ranges are semi-open ([3d9754a](https://github.com/nextstrain/nextclade/commit/3d9754a1e8f8bf375c97b9ffae551f9306681dff))
* make sure the genes of the gene map are of correct length ([a737a5e](https://github.com/nextstrain/nextclade/commit/a737a5eab6a9d8d4b20e90d121e8fded9e5d4926))
* only count nucleotide substitutions towards divergence during tree attachment ([2f2305d](https://github.com/nextstrain/nextclade/commit/2f2305db71cfbdb0eb2485c9549469ce9bbaba98))
* rectify codon position calculation ([1e56a18](https://github.com/nextstrain/nextclade/commit/1e56a18934e0a4b075a3b029c9e23be524fbedc4))
* revise clade names ([79541b4](https://github.com/nextstrain/nextclade/commit/79541b43b2e9beffe5a453b571941b44987cc88b))
* revise clade names ([88e612d](https://github.com/nextstrain/nextclade/commit/88e612d0446e09d836f953be053e1fb1cc53b3b4))
* update genome size when custom root sequence is provided ([680e44c](https://github.com/nextstrain/nextclade/commit/680e44cf98c00b36174c892eba9d0b684ff80028))


### Features

* adapt filtering UI for the new aa subs and dels ([db97f2b](https://github.com/nextstrain/nextclade/commit/db97f2b31b776a21301df6cf3ed8f5995783ef56))
* adapt results serialization for the new aa subs and dels ([2be7de6](https://github.com/nextstrain/nextclade/commit/2be7de657aa25c5de6eee874d2d86591f347d899))
* adapt results table UI for the new aa subs and dels ([89e40be](https://github.com/nextstrain/nextclade/commit/89e40be896b4ab5879df941ecc8fd31e7ad59a7e))
* add aa deletions to the tree tooltips ([613971e](https://github.com/nextstrain/nextclade/commit/613971ef875a6619add2de2edc82eddedc1c4c3a))
* add additional checks when loading gene map ([1d39b4e](https://github.com/nextstrain/nextclade/commit/1d39b4e9e207e170b28c9ef7da7751eb42e180d1))
* add codons to the aa change objects ([d425981](https://github.com/nextstrain/nextclade/commit/d42598143c17e88f82810a6bd61c53c16a9e82e3))
* add subclades ([24b0abc](https://github.com/nextstrain/nextclade/commit/24b0abc0c59be31a9fbe44a6892faa9081f19bdd))
* guess unit of measurement of divergence ([8db8bde](https://github.com/nextstrain/nextclade/commit/8db8bde0e30a1d3f4531d88bc522f33901beac2b))
* improve reporting of bad codons ([66fc002](https://github.com/nextstrain/nextclade/commit/66fc002bf2e20584c41177a19d2e474ec88edd1f))
* list partial codons as mutations to X ([16e11d9](https://github.com/nextstrain/nextclade/commit/16e11d9d08404ed99910a609c1ba1a2087c259ef))
* re-associate nuc changes with their corresponding aa changes ([cc17a97](https://github.com/nextstrain/nextclade/commit/cc17a97bfe2506c3ddaf70d2386b06eef5ae069f))
* reimplement aminoacid changes extraction, extract deletions ([7472109](https://github.com/nextstrain/nextclade/commit/74721090b4b9b773a6cf5d9fa3d714ad4f73925f))
* take gene map from tree json ([9466d8f](https://github.com/nextstrain/nextclade/commit/9466d8fdcd8cad10fe5f65485a8a8a50a3fa640d))
* truncate aminoacid changes lists in tooltips ([a383b4c](https://github.com/nextstrain/nextclade/commit/a383b4cbb509c3dfc76ecae47244d7e0867d8730))



# [0.9.0](https://github.com/nextstrain/nextclade/compare/0.8.1...0.9.0) (2020-12-02)

This release is focused on advanced users of Nextclade web application. On the main page you can find the new "Advanced mode" toggle, which opens access to the additional parameters. There you can set custom input data: reference tree, root sequences, QC parameters, and PCR primers. For each filed you can provide a local file, a URL to a remote file, or paste the data into the text box directly. Parameters that are left blank will be substituted from Nextclade's defaults. All data formats are shared with the command-line version of Nextclade CLI.

You can find the full list of changes below:

### Bug Fixes

* avoid passing the DOM button click event to state ([6fb21de](https://github.com/nextstrain/nextclade/commit/6fb21dedf243f9a3d904f79f04e775d66386f9e0))
* correct grammar ([dd8f5af](https://github.com/nextstrain/nextclade/commit/dd8f5af5a5c591a4815cdc74cdd27b2fb18fb4ab))
* don't pass the custom props to DOM nodes ([cea8285](https://github.com/nextstrain/nextclade/commit/cea82859ddd55d15f3e05ea833824d6a8b016ec0))
* don't pass the custom props to DOM nodes (more) ([47b6fe0](https://github.com/nextstrain/nextclade/commit/47b6fe087824b0555bb3397548916086eeea2573))
* don't pass the custom props to DOM nodes (more) ([585642b](https://github.com/nextstrain/nextclade/commit/585642b6789904fc6f0bf1d87ae9918cc91a8705))
* remove delay in navigation to results page when after file loaded ([855e285](https://github.com/nextstrain/nextclade/commit/855e285c90def92f4684071fdddaffca3c926658))


### Features

* add advanced mode toggle ([da3e3d8](https://github.com/nextstrain/nextclade/commit/da3e3d874fa19af0e05fee13866fda457090f84d))
* add badges indicating default input state ([b6078fd](https://github.com/nextstrain/nextclade/commit/b6078fd146818ef0e127249c0760b9d4b3e929f1))
* add button and modal to create new runs ([f3b4f72](https://github.com/nextstrain/nextclade/commit/f3b4f72006cb77e8c5efc6532076b9e42c78787e))
* add mockup of advanced controls on main page ([31a3b30](https://github.com/nextstrain/nextclade/commit/31a3b301b12005f7a74a939fad68bbd5e2fefbf6))
* add placeholder for previous results section  ([5260682](https://github.com/nextstrain/nextclade/commit/5260682c657e39bb4b5a2cbc890befd8e3a747d8))
* add tooltip text for the run button ([5ba07ee](https://github.com/nextstrain/nextclade/commit/5ba07ee2a834d432e2293e558529b7b9a4fa422c))
* add tooltips and visual helpers to improve file picker ux ([666a842](https://github.com/nextstrain/nextclade/commit/666a84258a829e05183402fa3a687179e2e95603))
* align file picker header text ([5ff6eb5](https://github.com/nextstrain/nextclade/commit/5ff6eb5950677008a8426254daa6481f5f36c09c))
* bail out of data processing early on fetch failure from url params ([6e5b9a4](https://github.com/nextstrain/nextclade/commit/6e5b9a4167e4de3e15ad300cd43aecd48ca7af7a))
* center-align text ([fa72701](https://github.com/nextstrain/nextclade/commit/fa727015c05a19d01f8295e9f9bf17ad2fec164a))
* connect input controls to new input param state ([5744fcb](https://github.com/nextstrain/nextclade/commit/5744fcb071b6f7e843947f7c20cde48c1feb4af8))
* customize instruction and placeholder text on url and paste comps. ([2adbd92](https://github.com/nextstrain/nextclade/commit/2adbd9256fa0c5feae5c092a0aafa9ffcee0fa59))
* dim placeholder text color ([6585a10](https://github.com/nextstrain/nextclade/commit/6585a10e501693c3f5714fba974ffe61020f8e7f))
* disable virus selection dropdown and add a tooltip for it ([d3024c5](https://github.com/nextstrain/nextclade/commit/d3024c5ceb26d31d15c5e2f086dd7f10e527962b))
* fetch inputs from user-provided URL  ([e352814](https://github.com/nextstrain/nextclade/commit/e352814b73436e7ff9ad60624380f26932afcc00))
* handle errors in simple mode better ([417b11c](https://github.com/nextstrain/nextclade/commit/417b11c7b4a4046d7cd8979591ef07f1035a4181))
* improve file picker layout ([6e99fbb](https://github.com/nextstrain/nextclade/commit/6e99fbb957ebc7134d13ea4bfeab0eeec254b904))
* improve layout of main page ([29b99ef](https://github.com/nextstrain/nextclade/commit/29b99efe6864629e48c56ab9b585a0822a7a6dfb))
* improve layout of network error messages, clarify the text ([fd18f34](https://github.com/nextstrain/nextclade/commit/fd18f34da4b858b83d236b0a49c90c17fea2dab5))
* improve layout of tab-cards and URL tab body ([7775325](https://github.com/nextstrain/nextclade/commit/77753259cf4a749ed2610ed461b0a7c111aa695c))
* improve layout of the "paste" tab panel ([d111a96](https://github.com/nextstrain/nextclade/commit/d111a966012568be5546c32992f20524cb405c38))
* improve layout of the "url" tab panel ([a3eed14](https://github.com/nextstrain/nextclade/commit/a3eed147c679a2df8fa5b0d7ac0e7941209b060c))
* improve layout of the file info component ([407fcd7](https://github.com/nextstrain/nextclade/commit/407fcd7a1645eba0c899399e3a2c279284a4a2bc))
* improve layout of upload cards ([18a49c8](https://github.com/nextstrain/nextclade/commit/18a49c8d21982caffa736b627abff4f42175005a))
* improve network error messages ([08f3f5f](https://github.com/nextstrain/nextclade/commit/08f3f5ff809abda59242aa23b5c5c7740879ba79))
* improve uplolader text for case where data is provided as a string ([7f29bf4](https://github.com/nextstrain/nextclade/commit/7f29bf4ca2498fdf7cd57823819dd28b5a07200f))
* increase feature box height ([9777ae6](https://github.com/nextstrain/nextclade/commit/9777ae6752fcbf411668a2c98ac00fc5d336f804))
* increase file picker height ([1933511](https://github.com/nextstrain/nextclade/commit/1933511addf2c7d0a5cb8a794703099878c017ae))
* indicate file upload with status text ([c40a76d](https://github.com/nextstrain/nextclade/commit/c40a76de2ea2512ac7dbb8bb75d0ba14825ca5b2))
* launch algorithm on "Run" button click in advanced mode ([84afce2](https://github.com/nextstrain/nextclade/commit/84afce235d1c63c89e5f34d8a3e28a3a5c40c717))
* load and process files in advanced mode ([fbb106c](https://github.com/nextstrain/nextclade/commit/fbb106cbb736ccdc4d7b560e0869631fd4081360))
* make file pickers collapsible ([c51b4f8](https://github.com/nextstrain/nextclade/commit/c51b4f8c751dccb225c079fbe88647a38a07659f))
* reduce spacing between cards ([9a94b51](https://github.com/nextstrain/nextclade/commit/9a94b51f01ace1f6599d4ecbde2f12b96060518e))
* run automatically after example data is loaded ([d0c07d5](https://github.com/nextstrain/nextclade/commit/d0c07d57bbbbb8914c8eeeeacf1db65550517673))
* run immediately after input is provided in simple mode ([5d68c73](https://github.com/nextstrain/nextclade/commit/5d68c73dce97992099c80132a37589bb221db52d))
* show error alerts under file dialogs when there are errors ([6aa42be](https://github.com/nextstrain/nextclade/commit/6aa42be70c64d383778c2c3261c0928035ebbedb))
* soften card shadows ([b50d2ee](https://github.com/nextstrain/nextclade/commit/b50d2eebc53268e8a75869241045d5ebf0281f72))
* use new file picker in simple mode too ([9344d92](https://github.com/nextstrain/nextclade/commit/9344d923233956c37ea2ac1dfd4432dd27bf2149))
* wrap text in text area for pasting sequences ([73540c5](https://github.com/nextstrain/nextclade/commit/73540c5e5452c5c235f7833f8a2e02bc293daefd))



## [0.8.1](https://github.com/nextstrain/nextclade/compare/0.8.0...0.8.1) (2020-11-12)

This is a follow-up release, on top of version 0.8.0.

In this version Nextclade further improves handling of gaps in node distance calculation.

We increased the thresholds of private mutations in Quality Control calculation for SARS-CoV-2, to account for the current situation, so some sequences will have better QC scores now. As usual, you can set the desired custom values in Settings dialog or using the `--input-qc-config` flag in the command-line version.

Additionally, this version introduces some minor improvements in the user interface as well as in runtime performance.

You can find the full set of changes below:


### Bug Fixes

* formatting markdown snippets (about and changelog) ([b8b1971](https://github.com/nextstrain/nextclade/commit/b8b1971ebaf528c937b8cc458723362b8ac3a7ec))
* increase allowed private mutations -- as SARS-CoV-2 diversifies, sequences are expected to have more private mutations ([fc1e885](https://github.com/nextstrain/nextclade/commit/fc1e885863c417c33eaf7795df2b29011848d709))


### Features

* exclude gaps from private mutations counting ([5b04903](https://github.com/nextstrain/nextclade/commit/5b04903b21a279cf8094bf72b789f2fa440de9b5))
* only show the "what's new" popup on major branches ([a902c6a](https://github.com/nextstrain/nextclade/commit/a902c6ac7b68a3ccf767e4059fe50db4c32bc79f))


### Performance Improvements

* avoid re-filtering gaps from mutations for every node every time ([0509770](https://github.com/nextstrain/nextclade/commit/0509770f1a95b2d463449a2b7d4c8a83ceb04005))
* catch common cases in nucleotide match function before doing full set intersection ([20a20ae](https://github.com/nextstrain/nextclade/commit/20a20ae8022f8d340f397b0fd4087a455117e9b3))


# [0.8.0](https://github.com/nextstrain/nextclade/compare/0.7.8...0.8.0) (2020-11-10)

This release brings several important bugfixes, improvements and new features.

In this version Nextclade adds support for the new SARS-CoV-2 regional subclades. The default reference tree now contains a few nodes with clades `20A.EU1` and `20A.EU2`. For more information about the new variants refer to [Hodcroft et al., 2020](https://www.medrxiv.org/content/10.1101/2020.10.25.20219063v1).

Nextclade algorithms now handle ambiguous nucleotides and gaps in the reference tree and the root sequence. Previously this was not needed, because our default root sequence is always full and unambiguous, but this is important now that Nextclade allows custom root sequences.

Nextclade developers will no longer maintain `clades.json` file with a list of clades. Since v0.4.0, clade assignment is performed by taking clade of the nearest node on the reference tree, so the algorithm does not depend on this file. This change means that users no longer have to provide `clades.json` for custom viruses anymore, but also that the "Gene map" panel in the web application will not show markers for clade-defining mutations.

Nextclade web app now includes more interesting and relevant example SARS-CoV-2 sequences to better showcase application's features.

Nextclade web application now accepts new URL parameters. Additionally to `input-fasta=` parameter to download and start processing a given FASTA file (introduced in v0.7.0), you can now also provide `input-root-seq=` parameter to download and use a given custom root sequence, as well as `input-tree=` parameter for a custom reference tree.

You can now export the resulting tree in Auspice JSON v2 format, with the analyzed sequences placed onto the reference tree. Check the "Export" dropdown on the results page. This file can then be used for further analysis or visualization (for example with [auspice.us](https://auspice.us)).

> ⚠️ Exercise caution when interpreting Auspice JSON v2 file generated by Nextclade. Nextclade's algorithms are only meant for quick assessment of sequences: they perform quality control, clade assignment, and a simple phylogenetic placement. Nextclade is not a replacement for the full phylogenetic analysis with the main Nextstrain pipeline.

The non-algorithm part of the command-line version of Nextclade has been substantially rewritten. It now takes advantage of all processor cores in the system. You can set the desired level of parallelism with the new flag: `--jobs`. Additionally, sequences that trigger processing errors are now included into CSV, TSV and JSON output files, along with their respective error messages (in the new `errors` column).

The redundant column `qc.seqName` has been removed from CSV and TSV results. Use column `seqName` instead. The order of columns has been changed, to emphasize clades and QC results.

There are more minor fixes and improvements. Here is a full list of changes since previous release:

### Bug Fixes

* ensure auspice strings interpolate correctly ([1f0e3c1](https://github.com/nextstrain/nextclade/commit/1f0e3c119a6528c07ea32f19273b3919891ca8a3))
* remove black overlay above entropy panel when holding shift or alt ([fbc851c](https://github.com/nextstrain/nextclade/commit/fbc851c4d330bda997a0c9fd3fd36c1764a1f424))
* ensure isMatch handles ambiguous nucleotides in both reference and query ([ee35f77](https://github.com/nextstrain/nextclade/commit/ee35f7717d51b4ed70aa20adcf31e62fb17a9ea9))
* exclude gaps in reference node from distance calculations ([8e6571c](https://github.com/nextstrain/nextclade/commit/8e6571c331e7c277dfba47e757e4b42ee4f2acfe))
* use consistent line endings in json export ([3d8ddb5](https://github.com/nextstrain/nextclade/commit/3d8ddb537dd2fb516e99924165eed8ed2fbd74dc))
* ensure isMatch handles ambiguous nucleotides in both reference and query ([ee35f77](https://github.com/nextstrain/nextclade/commit/ee35f7717d51b4ed70aa20adcf31e62fb17a9ea9))
* exclude gaps in reference node from distance calculations ([8e6571c](https://github.com/nextstrain/nextclade/commit/8e6571c331e7c277dfba47e757e4b42ee4f2acfe))
* **cli:** add missing files into docker builds ([dbb54f2](https://github.com/nextstrain/nextclade/commit/dbb54f2a8584379437932d7480cc08db34d16a87))
* **cli:** preserve failed sequences in results ([8e1e78b](https://github.com/nextstrain/nextclade/commit/8e1e78b170242e72b97e3e75ce67856ad9f32c28))

### Features

* **cli:** add jobs flag for setting the level of parallelism ([96100b6](https://github.com/nextstrain/nextclade/commit/96100b6063880c69630ef7019a3d4223aaf63379))
* **cli:** don't finalize tree when tree output is not requested ([8a9c767](https://github.com/nextstrain/nextclade/commit/8a9c767e6f39270ee4d24fc3c2445deae895dd3e))
* **cli:** make CLI run in parallel   ([5a8902c](https://github.com/nextstrain/nextclade/commit/5a8902c1248d2aec9851e9d27ea59790d9eb4af9))
* add "what's new" popup, optionally show on every release ([66cf03d](https://github.com/nextstrain/nextclade/commit/66cf03d59f83981b198a064ae510650cc37d4a83))
* allow exporting Auspice tree json result again ([5428bc8](https://github.com/nextstrain/nextclade/commit/5428bc8054a3f8cd78729a307b5dfadda4e0474b))
* enforce csv column order, remove duplicate qc.seqName column ([5928b53](https://github.com/nextstrain/nextclade/commit/5928b53cc0d8d74fa3e438d91d958b54d1dd1fee))
* feat!: remove clade markers from Gene Map, remove clades.json ([858b92a](https://github.com/nextstrain/nextclade/commit/858b92a7558e0ff7b9c7119cc34250f4ea829b85))
* feat: add more interesting example data
* feat: add rule to augur workflow to make example sequence fasta
* feat: add subclades
* fetch input root sequence and input ref tree provided  URL params ([585371a](https://github.com/nextstrain/nextclade/commit/585371a1e397bc15e7802d8e6a4e2edaa5777da9))
* remove uppercase text transform from buttons  ([79c99b6](https://github.com/nextstrain/nextclade/commit/79c99b666077b11b31fd155518c36e6a0e98b4c5))
* use the root sequence and tree provided in the URL ([d364efa](https://github.com/nextstrain/nextclade/commit/d364efa1936967e345d04ad917f600fca9ecabee))

### BREAKING CHANGES

* We removed `clades.json` file and modified `Virus` data structure.
  For a while now we assign clades by looking at the closest node in the tree, and we don't rely algorithmically on clade definitions in `clades.json`. The only place where clade definitions were used is displaying clade-defining mutation markers on Gene Map.
  We agreed that with introduction of subclades we want to remove `clades.json`, rather than update it. It also means removing clade-defining mutation markers on Gene Map in the web app. This commit makes this happen.
* qc.seqName is removed from CSV, TSV and JSON outputs (it had the same values as seqName)
* order of columns is changed in CSV ans TSV outputs


## [0.7.8](https://github.com/nextstrain/nextclade/compare/0.7.7...0.7.8) (2020-11-05)

This is a bugfix release which addresses CLI crash due to improper reading of the custom gene maps

### Bug Fixes

* **cli:** add missing preprocessing step for custom gene maps in CLI ([0fb31dd](https://github.com/nextstrain/nextclade/commit/0fb31dd02e44460460c3565e32391aafbc1a7fcc)), closes [#252](https://github.com/nextstrain/nextclade/issues/252)


## [0.7.7](https://github.com/nextstrain/nextclade/compare/0.7.6...0.7.7)

This is a bugfix release which addresses a rarely occurring situation when clade is incorrectly assigned due to a defect in the clade assignment algorithm.


### Bug Fixes

* remove mutually cancelling mutations during tree preprocessing ([a420e83](https://github.com/nextstrain/nextclade/commit/a420e8373a05af1f74e2f073ae83c4577dd65510))


## [0.7.6](https://github.com/nextstrain/nextclade/compare/0.7.5...0.7.6) (2020-10-27)

This is a bugfix release which addresses crash of the web application which occurred when removing a tree filter by clicking on a "cross" icon of the filter badge.

Additionally, we decided tp force reset all users' browsers to use English version of the Nextclade web application, because other locales went out of sync significantly. P.S. We are [looking for translators](https://github.com/nextstrain/nextclade/issues/37)!

### Bug Fixes

* avoid crash on filter badge removal ([472b9ab](https://github.com/nextstrain/nextclade/commit/472b9ab2c9bf5e7e83621c0046e331d3e9d5cebb)), closes [#235](https://github.com/nextstrain/nextclade/issues/235)

### Features

* force reset all users to English locale ([762d34d](https://github.com/nextstrain/nextclade/commit/762d34de89c27e8b867ad34f55154d87503cd4ae))


## [0.7.5](https://github.com/nextstrain/nextclade/compare/0.7.4...0.7.5) (2020-10-06)


This release removes nucleotide composition from CSV and TSV outputs. Due to variations of the alphabet, nucleotide composition has been adding and removing columns unpredictably. By removing it we opt-in to a stable set of columns.

### Features

* don't output nucleotide composition to CSV ([ff7c883](https://github.com/nextstrain/nextclade/commit/ff7c883ad4125f688db949121e5c645cc3ba877c))



## [0.7.4](https://github.com/nextstrain/nextclade/compare/0.7.3...0.7.4) (2020-10-05)

This is a bugfix release which addresses improperly formatted SNP clusters in output files

### Bug Fixes

* format SNP clusters properly for export ([c7aa5c7](https://github.com/nextstrain/nextclade/commit/c7aa5c7c81b9a9fb9cb072aa8e704b0a0a019991))



## [0.7.3](https://github.com/nextstrain/nextclade/compare/0.7.2...0.7.3) (2020-10-05)

This is a bugfix release

### Bug Fixes

* add last newline in exports ([c3d83d6](https://github.com/nextstrain/nextclade/commit/c3d83d6da3a4c272fa76326359451327c674dab5))
* prevent app from crashing when a locale is missing ([1fd2a19](https://github.com/nextstrain/nextclade/commit/1fd2a19e41fa8f5cf563da04afcbb1dcbc921b75))



## [0.7.2](https://github.com/nextstrain/nextclade/compare/0.7.1...0.7.2) (2020-10-01)

This version introduces a mechanism that allows Nexclade to signal common ad blocking browser extensions that it respects privacy. We hope that it may increase compatibility when these extensions are enabled.


### Features

* attempt to reduce breakage by adblockers ([1870cdc](https://github.com/nextstrain/nextclade/commit/1870cdc2667a58e496f9d182173af5c5770ed6bd))
* warn about possible adblocker interference ([ffff5fb](https://github.com/nextstrain/nextclade/commit/ffff5fb41fc5b5967270a3dcdee8058acc9e692e))



# [0.7.0](https://github.com/nextstrain/nextclade/compare/0.6.0...0.7.0) (2020-10-01)

Nextclade 0.7.0 ships with new CLI flags, allowing overriding most of the virus-specific parameters:

```
--input-fasta
--input-root-seq
--input-tree
--input-qc-config
--input-gene-map
--input-pcr-primers
```

Additionally, the web application now can fetch a .fasta file from a remote location using `input-fasta` query parameter:
`https://clades.nextstrain.org/?input-fasta=<your_url>` (CORS needs to be enabled on your server)


### Bug Fixes

* ensure example sequences are loading correctly ([fc44961](https://github.com/nextstrain/nextclade/commit/fc449615bcfa84551912434671a724ef30caa94f))


### Features

* improve network error popup informativeness and looks ([ffd2995](https://github.com/nextstrain/nextclade/commit/ffd29954b9a3761a7e0eb6263436254c129dc0d5))
* **cli:** add CLI flag to output a CSV with clades only ([bb405ff](https://github.com/nextstrain/nextclade/commit/bb405ffccdd50a09e43c148ab592c8d21f95e5ed))
* **cli:** add possibility to override clades, primers and gene map ([643607b](https://github.com/nextstrain/nextclade/commit/643607b2a435a93267479251dbb5da086bbb48fa))
* **cli:** output a TSV with clades only, instead of CSV ([d956f0b](https://github.com/nextstrain/nextclade/commit/d956f0bbae2be6a4e35d21f091f3e45851b524a6))
* deduce virus genome size from root sequence length ([22d4e7a](https://github.com/nextstrain/nextclade/commit/22d4e7a76db63a85b5cbe43efb18de7f3e52edd0))



# [0.6.0](https://github.com/nextstrain/nextclade/compare/0.5.2...0.6.0) (2020-09-24)

This a bugfix release which addresses CLI crash on alignment failure

### Bug Fixes

* fix CLI crash on alignment failure ([b02a602](https://github.com/nextstrain/nextclade/commit/b02a602615486d2f3725ed873cae65bea30b4b7b))



## [0.5.2](https://github.com/nextstrain/nextclade/compare/0.5.1...0.5.2) (2020-09-23)


### Bug Fixes

* correct the link URL to nextstrain ncov clades ([92982c7](https://github.com/nextstrain/nextclade/commit/92982c75015ff21df036390aef16f2b6788c9e4e))



## [0.5.1](https://github.com/nextstrain/nextclade/compare/0.5.0...0.5.1) (2020-09-23)


### Features

* fetch input fasta from a remote location ([a339c05](https://github.com/nextstrain/nextclade/commit/a339c05cd0c67ef64cf231c8b41291cbf85fc8b1))
* present error message on data fetch failure ([aed0a21](https://github.com/nextstrain/nextclade/commit/aed0a215c8d69b316a705c29057de427d77f7c6d))



# [0.5.0](https://github.com/nextstrain/nextclade/compare/0.4.8...0.5.0) (2020-09-21)


### Bug Fixes

* ensure proper complement and position of ambiguous nucleotides ([8de7f5d](https://github.com/nextstrain/nextclade/commit/8de7f5d3ec3259a246661505bd56ff2960599ede))
* remove Charité_NS_RdRp_P primer, correct name of Charité_N_RdRp_P ([488bf05](https://github.com/nextstrain/nextclade/commit/488bf05dbcd194f0a2b6f760e6790710da01a487))
* remove trailing spaces from primer sources ([8dce5c6](https://github.com/nextstrain/nextclade/commit/8dce5c6b9fa5c896592103a90a9c4769e4010bc6))


### Features

* add primer changes to the tree node info ([eb51963](https://github.com/nextstrain/nextclade/commit/eb5196306cb1c8a333308898cbe3546054e42864))
* add tree coloring by presence of PCR primers ([21dceed](https://github.com/nextstrain/nextclade/commit/21dceed07d421d9dac771c16490307b78f96ecea))
* convert primer data to JSON ([36bbd6e](https://github.com/nextstrain/nextclade/commit/36bbd6ec61fe8610be8b15bf4e9bb4a41c448757))
* display PCR primer changes in tooltips ([801622f](https://github.com/nextstrain/nextclade/commit/801622f66feb133e1440fa365a3d87b14ee27895))
* don't report mutations where primer contains ambiguous nucleotides ([7fc5383](https://github.com/nextstrain/nextclade/commit/7fc538368a582c149a6f4a92afeed0af69f58adf))
* format PCR primer changes when preparing CSV export ([b9019c5](https://github.com/nextstrain/nextclade/commit/b9019c5014d276e61cf63ab2fd2f044a9d15442b))
* list primer changes in mutation tooltips on sequence view ([98e0189](https://github.com/nextstrain/nextclade/commit/98e0189b0089fa44cd12355e81aae14a7d8e9353))
* retry with reverse-complement primer if not found in root sequence ([8a7a458](https://github.com/nextstrain/nextclade/commit/8a7a45836f1f515b6368687c53039634c17e40e9))


## [0.4.6](https://github.com/nextstrain/nextclade/compare/0.4.5...0.4.6) (2020-09-14)


### Bug Fixes

* attempt to fix tsv extension on chrome mac ([e47aa5e](https://github.com/nextstrain/nextclade/commit/e47aa5e7026f86554157d1e4030ce8b5a29306b3))
* **cli:** make sure the custom tree is used ([d32d7c2](https://github.com/nextstrain/nextclade/commit/d32d7c28fb852377564df7b4b3cbfb7b8a881808))
* make sure exported files have correct extensions ([2bb74c8](https://github.com/nextstrain/nextclade/commit/2bb74c8ed0398cd0bc59bb88e779976a1f30452c))
* **cli:** make desc casing consistent ([976a47d](https://github.com/nextstrain/nextclade/commit/976a47d990d17fb8f0b311c39f52593944d05f85))
* change app description to match the main page title ([43daceb](https://github.com/nextstrain/nextclade/commit/43daceb04d1d81188e313ff326c99576d65f4b53))
* correct substitutions in translated strings ([fa2120a](https://github.com/nextstrain/nextclade/commit/fa2120a01905320c8e31749c2e73912347ae26e7))
* ensure saved locale is restored on launch ([86c1688](https://github.com/nextstrain/nextclade/commit/86c168855ef45a8359f293b466ef7c1ffbe54104))


### Features

* **cli:** add ability to output Auspice JSON v2 in CLI ([77563a3](https://github.com/nextstrain/nextclade/commit/77563a3e087e42b599eb7f42a6486f146e5332f8))
* add basic node cli ([1eeef0c](https://github.com/nextstrain/nextclade/commit/1eeef0c97f93e29f6ae75901458b3576097bb77f))
* add cli arguments for inputs and outputs ([db8c44e](https://github.com/nextstrain/nextclade/commit/db8c44e6aade356b7ab8ab69db3e8db88eff4524))
* add docker container config ([8ea7047](https://github.com/nextstrain/nextclade/commit/8ea704785ea6a72080c61dd3e8a5bc304fe97d6a))
* add links to cli and a short intro on main page ([4a724d9](https://github.com/nextstrain/nextclade/commit/4a724d9942e587d49996723ba655a36b033cd46b))
* **cli:** allow custom root sequence, qc config and ref tree ([da5824a](https://github.com/nextstrain/nextclade/commit/da5824a2ff22a504f2e7ee9ee98d02e40fdec60a))
* improve fr translation ([243bcbf](https://github.com/nextstrain/nextclade/commit/243bcbfeb03a00e98e1a66bd146943c9f1d4f71b))
* improve ru translation ([64aff1a](https://github.com/nextstrain/nextclade/commit/64aff1a9839f70d1fb9f9532d77a42ad4d9b3b00))
* remove unused locale keys ([82bd7ba](https://github.com/nextstrain/nextclade/commit/82bd7ba52c0af1c91aa673b4712064af2ab819f9))



# [0.4.0](https://github.com/nextstrain/nextclade/compare/0.3.7...0.4.0) (2020-09-01)


### Bug Fixes

* add missing word ([f15af21](https://github.com/nextstrain/nextclade/commit/f15af2187c4bed93839e2412349f3358809ec73a))
* adjust QC filter to new scoring scheme ([4129947](https://github.com/nextstrain/nextclade/commit/4129947ad55e5319c63d5058228eb873f7ddd30b))
* adjust reducers, ui and more types for the new results layout ([8520daf](https://github.com/nextstrain/nextclade/commit/8520dafff1abc4fdba76a654e3bf77547644d2a5))
* avoid unrecoverable failure when a sequence fails to align ([1511d7b](https://github.com/nextstrain/nextclade/commit/1511d7b512d0ae3e97850ed9bf8b748ef3ae6b0a))
* disable "show tree" button until full results are available ([283dc9e](https://github.com/nextstrain/nextclade/commit/283dc9e5116eb2887f965e86b7c757f1b7424f8b))
* don't show settings dialog by default ([627a5ae](https://github.com/nextstrain/nextclade/commit/627a5ae223fed0540a2b614344b3c4c55f9978c9))
* ensure progress bar retains failure state until the end of the run ([796eddf](https://github.com/nextstrain/nextclade/commit/796eddf00aecc994f1d5181c0f358d2cf2468c1e))
* fix incorrect QC status assignment ([aff806b](https://github.com/nextstrain/nextclade/commit/aff806bdcbc2793f69670bf497f354e12f49c1d3))
* fix more type errors ([70fd82a](https://github.com/nextstrain/nextclade/commit/70fd82a91eb4a620d191845b73e6b29f2028c0cd))
* fix text color on OK button ([f8b139d](https://github.com/nextstrain/nextclade/commit/f8b139dcd84a37ccb51a113ffc3c4ea4f2a3ac96))
* fix type errors ([2108b28](https://github.com/nextstrain/nextclade/commit/2108b2837f0325c06c10c10739a9a24618f3e812))
* fix typos ([cebcdb3](https://github.com/nextstrain/nextclade/commit/cebcdb322618b46d76e0e915133d920e53e105bf))
* flip erroneous comparison ([fe2446b](https://github.com/nextstrain/nextclade/commit/fe2446b9bc8505b2b21620214559ae3fea1c1df3))
* make sure QC strings on tree nodes are being translated ([7c9c96d](https://github.com/nextstrain/nextclade/commit/7c9c96d330d38f1b0fb0a79450cad3bf1f46bc03))
* make sure to format non-ACGTN ranges for export ([75abfc3](https://github.com/nextstrain/nextclade/commit/75abfc3f94ebf00179723e2d5c55d3faef203b38))
* make sure tooltips are attached to the right element ([2bccf84](https://github.com/nextstrain/nextclade/commit/2bccf840769cace36580ba8cb65466030310c1a6))
* make sure tree nodes are properly colored on first tree render ([56662fe](https://github.com/nextstrain/nextclade/commit/56662fefdf0aedaa1ff399ed81c9bf9f1390d189))
* make sure we find divergent mutations correctly ([6b7be19](https://github.com/nextstrain/nextclade/commit/6b7be19d7612e06dcec3a9dba270062b2c1fa72c))
* make text casing consistent ([6de96d2](https://github.com/nextstrain/nextclade/commit/6de96d28f19e384cb2302421122641a6a600561f))
* prevent text from selection on QC status icons ([bd2fb9f](https://github.com/nextstrain/nextclade/commit/bd2fb9fbc92f8b4140593f209f520c3bba481ecd))
* **dev:** fix type error and tests ([ea2fef4](https://github.com/nextstrain/nextclade/commit/ea2fef4e889bc61986974670b6c3b1da23dce571))
* remove stray brace ([272a44f](https://github.com/nextstrain/nextclade/commit/272a44f1c6f9102db05b53ac4dbb80bc390a0ce1))
* remove unused package ([23c8e82](https://github.com/nextstrain/nextclade/commit/23c8e82c57f1815c74b90125c715d8384d1bfdc0))
* type errors in QC runner ([ab4d34c](https://github.com/nextstrain/nextclade/commit/ab4d34ca6734042dadc5cdf843365fc92d9cfd8a))


### Features

* add "phylogenetic placement" feature box, adjust main page styling ([45f01fa](https://github.com/nextstrain/nextclade/commit/45f01fa0b3547b91c9d5bc3fc111f32ab5a34ed4))
* add button to rerun the algorithm ([a4dbcba](https://github.com/nextstrain/nextclade/commit/a4dbcbac6bbe7ec99055cfc46a4fda4c55816151))
* add intermediate QC level ([46fd02f](https://github.com/nextstrain/nextclade/commit/46fd02f191d69ecfe1055c22bcf49885d7dc0df6))
* add new QC text to the auspice tree ([641ef02](https://github.com/nextstrain/nextclade/commit/641ef02c49679815d4ec32743b2b473faa3f403a))
* add reversion mutations to the terminalMutations, rename function ([f2dc7c2](https://github.com/nextstrain/nextclade/commit/f2dc7c275380f76230d946816728db36f891dbd8))
* adjust exports for new data layout, remove auspice json export ([05a9409](https://github.com/nextstrain/nextclade/commit/05a940935637c942a09dd298b46e1f025edc5b00))
* adjust progress bar for new algorithms ([1a15c4c](https://github.com/nextstrain/nextclade/commit/1a15c4cdf8fd30e3ff170b11b371318029d2a0d3))
* adjust progress bar to better reflect recent algorithm changes ([0562dfa](https://github.com/nextstrain/nextclade/commit/0562dfa899074d9d01818440524164c6925fb04e))
* adjust progress indicator for the new state and event flow ([3f3839b](https://github.com/nextstrain/nextclade/commit/3f3839b49e8d7c09da6802e854dbae39bec2d2f8))
* adjust results table for the new state and event flow ([3d0c835](https://github.com/nextstrain/nextclade/commit/3d0c8358f22183412f2cce8e1ad2ceeda1a4f803))
* adjust sorting and filtering for the new QC categories ([7a1d68c](https://github.com/nextstrain/nextclade/commit/7a1d68c61a8e85072714d3f1eb361266cde5a7fc))
* adjust sorting for the new QC results ([638750d](https://github.com/nextstrain/nextclade/commit/638750dcb53c19e11e0cb2d867ca834b70e51bd1))
* assign clade from nearest node in reference tree ([d23d5e1](https://github.com/nextstrain/nextclade/commit/d23d5e1000e4d91be6d83727d89a1e82bd9123dc))
* change privateMutation rule to affine linear excess ([98c71d6](https://github.com/nextstrain/nextclade/commit/98c71d6452b212755621a21c4f4f19b2094407fb))
* change QC icon labels ([dba62b6](https://github.com/nextstrain/nextclade/commit/dba62b687e81aa2de37ae4da0e012c5881ae3501))
* combine scores quadratically such that two scores of 70 trigger a warning, or one score of 100 ([c543cee](https://github.com/nextstrain/nextclade/commit/c543cee6c78d9c4d8164d12bb288119270ce6bf7))
* display status for every QC rule as colored circles ([637a095](https://github.com/nextstrain/nextclade/commit/637a095bd0f4d3804e2bb3cfbcd689a31e326e4c))
* expose QC config in the UI ([7fc5881](https://github.com/nextstrain/nextclade/commit/7fc5881a86740c760bc53332c512a7b88b446fa4))
* format QC tooltip based on new results  ([ba412bb](https://github.com/nextstrain/nextclade/commit/ba412bbaf7f1deac4249cb60bc78c51ab9953699))
* hide passed QC checks from tooltip ([07f92e3](https://github.com/nextstrain/nextclade/commit/07f92e35bb13b6e84e2e82b26b7507457354c1a9))
* highlight rows with issues ([ba3e2ed](https://github.com/nextstrain/nextclade/commit/ba3e2edc9c1607dcf04c8c8caefc327315d6c4ff))
* improve QC tooltips, improve layout of large tooltips ([7716b14](https://github.com/nextstrain/nextclade/commit/7716b149db77ac1b3a9a92030170dbcd6fa50969))
* improve string formatting of insertions ([c0863e2](https://github.com/nextstrain/nextclade/commit/c0863e2dd1ed767993fa0e4bb90743b405244e43))
* list QC rules in the same order ([1ad2738](https://github.com/nextstrain/nextclade/commit/1ad2738bde220cd512b88dcaeb677ce7c44f1a85))
* make QC status coloring more consistent ([b17b33f](https://github.com/nextstrain/nextclade/commit/b17b33f00352a37d057ef3bddeaf017ab5b2a4f0))
* make QC status icons' labels more distinct, single-letter ([4350c28](https://github.com/nextstrain/nextclade/commit/4350c28aa704f9ef2107fe9df6a5f23935d74ae1))
* pass mutations difference from reference node to QC ([48415c1](https://github.com/nextstrain/nextclade/commit/48415c1ae995624734485b5c2dab394c15dbdd14))
* prettify QC status circles ([ad61a15](https://github.com/nextstrain/nextclade/commit/ad61a15845cc36b920f6f0749678bcf6ae280524))
* reduce weight of missing data check ([575aa05](https://github.com/nextstrain/nextclade/commit/575aa05bd8fbf5a262d6eb6c895786ae702e59aa))
* rename variables to clarify intent ([389dd79](https://github.com/nextstrain/nextclade/commit/389dd799832ecaf93a9c6b29d56ec9d65079f7ba))
* restyle buttons on results page, adjust for smaller screens ([5a4e806](https://github.com/nextstrain/nextclade/commit/5a4e80698f7a8420d244658be2e2fc5f5d8eeac9))
* round QC scores in UI ([99aaabe](https://github.com/nextstrain/nextclade/commit/99aaabeb2245ffd48167b59c6b18fd0a9782ced4))
* show per-rule QC icons in tooltips ([4c45584](https://github.com/nextstrain/nextclade/commit/4c45584ba3267498b844d6c2d4abc3b261ae2575))
* simplify QC message for mixed sites ([a8228a8](https://github.com/nextstrain/nextclade/commit/a8228a84a2d84a41c5b8dc5f9bf99f13c5999a8c))
* soften QC status icon colors ([cadae7e](https://github.com/nextstrain/nextclade/commit/cadae7e67a5e76f6068ea6240f6a4a258fbc8f42))
* use new QC status on tree nodes ([423d459](https://github.com/nextstrain/nextclade/commit/423d45991b95f035681b700e5c51b68a2d195720))
* **dev:** implement better error handling in algorithm saga ([49c50c2](https://github.com/nextstrain/nextclade/commit/49c50c2ed21ab5e13c14f2ef81faa8deb388fd1a))
* **dev:** improve runtime performance profiling ([538e82e](https://github.com/nextstrain/nextclade/commit/538e82e5924057f1e4b3419718add726cc0d586d))
* **dev:** setup runtime performance profiling ([dd12d48](https://github.com/nextstrain/nextclade/commit/dd12d485d3ac5dd98353de07fa66a9c40082d96f))
* subtract thresholds when calculating QC scores ([7f5013b](https://github.com/nextstrain/nextclade/commit/7f5013b54069f91f63edd76174ee08be4c15ebef))
* tweak MissingData QC rule to return values such that above 100 is problematic ([8d49eee](https://github.com/nextstrain/nextclade/commit/8d49eee96e94fa29430f7ae5da90b58a7c968e74))
* tweak parameters of QC rules. remove unused config values ([b78b143](https://github.com/nextstrain/nextclade/commit/b78b143f7d4b17af3db30cd772a09662474da1b6))


### Performance Improvements

* assign all QC results in bulk to avoid redux performance overhead ([dced28c](https://github.com/nextstrain/nextclade/commit/dced28c2ae6aeecf4c2f4c2539d3434965d9498c))
* assign clades in bulk to improve performance ([6ce4a2e](https://github.com/nextstrain/nextclade/commit/6ce4a2e2e0d23b3910b25dcbd59567c58897dbfc))
* make object cloning faster ([6940e9a](https://github.com/nextstrain/nextclade/commit/6940e9a7abcbc7c9c96578204c35f68d56540f6a))
* memoize a slow function ([92ba87c](https://github.com/nextstrain/nextclade/commit/92ba87c82907717fa7ef99b9e2887b5449da20f6))
* memoize slowest React components ([4f2969b](https://github.com/nextstrain/nextclade/commit/4f2969b321bf11fe04c0b25b5db6ad728ce91c5c))


### Reverts

* Revert "refactor: split tree preparation away from tree algorithm" ([2b3df69](https://github.com/nextstrain/nextclade/commit/2b3df69334c67ba826fc6f204a4a858ff056e78a))



## [0.3.7](https://github.com/nextstrain/nextclade/compare/0.3.6...0.3.7) (2020-08-28)


### Features

* add export to tsv ([0c4452a](https://github.com/nextstrain/nextclade/commit/0c4452ac231169b37e42b6439492ce87c3681e78))



## [0.3.6](https://github.com/nextstrain/nextclade/compare/0.3.5...0.3.6) (2020-08-18)


### Bug Fixes

* lint ([521594b](https://github.com/nextstrain/nextclade/commit/521594b17df7f2822152d61a7e25f7807bec8d4c))


### Features

* **dev:** visualize functions in redux devtools ([fa8fa54](https://github.com/nextstrain/nextclade/commit/fa8fa54aea6c163a4d0f7afd433c4ec2117eef00))
* add ability to disable filters temporarily ([a09521c](https://github.com/nextstrain/nextclade/commit/a09521c7faf966cdff808158266678a6a434df71))
* add auspice entropy widget ([96ad6f6](https://github.com/nextstrain/nextclade/commit/96ad6f63ac03d89ffb2ba17b02e4dfa1490dc790))
* make sure entropy chart renders properly, adjust page styling ([2eec5c9](https://github.com/nextstrain/nextclade/commit/2eec5c97d57b7d8fac0341e0e5ddffd4622f0771))



## [0.3.5](https://github.com/nextstrain/nextclade/compare/0.3.4...0.3.5) (2020-08-08)


### Bug Fixes

* fix type error ([f6cdad5](https://github.com/nextstrain/nextclade/commit/f6cdad54514fbfc773dfe06daa1b066859191173))



## [0.3.4](https://github.com/nextstrain/nextclade/compare/0.3.3...0.3.4) (2020-08-07)


### Features

* add node counts for every filter value and badge ([67c7cba](https://github.com/nextstrain/nextclade/commit/67c7cba9af917a2c3425e3f8599fe1d81f3b01bf))



## [0.3.3](https://github.com/nextstrain/nextclade/compare/0.3.2...0.3.3) (2020-08-06)


### Bug Fixes

* add missing color value in colorings ([116db0e](https://github.com/nextstrain/nextclade/commit/116db0e2c62c27638c70098e538aad3ebf8e4abd))
* ensure "Unknown" category is listed first ([67e100c](https://github.com/nextstrain/nextclade/commit/67e100c6b5c27e322c759af553ca3e231e07835f))
* fix incorrect import ([56e1274](https://github.com/nextstrain/nextclade/commit/56e1274eeb298660e14a68b46a646abf357dfda2))
* fix type error ([1b07220](https://github.com/nextstrain/nextclade/commit/1b072209e9212aedc9b6c88e63e8cb108596d012))
* lint ([5c9eab4](https://github.com/nextstrain/nextclade/commit/5c9eab4b942767b1319cf680ad65170bfbe8622e))
* lint ([1301184](https://github.com/nextstrain/nextclade/commit/1301184d7d2189e6b1e037c439a6a81a6ba8becb))
* rename variable to clarify the intent ([d318594](https://github.com/nextstrain/nextclade/commit/d318594d6fdd257fed40c93b602192fc1482dba2))


### Features

* add a foot note about the "Unknown" regions ([1d35ed2](https://github.com/nextstrain/nextclade/commit/1d35ed2e31ccd4b69a9232b9c4abd671a98e6600))
* add button to clear filters ([d7de823](https://github.com/nextstrain/nextclade/commit/d7de8232f0683935b7367ad09ee6c621abcc06d5))
* add clade and QC status tree filters ([2ca357c](https://github.com/nextstrain/nextclade/commit/2ca357c1591a6e2347fc429ca1c38054d99c1cb9))
* add clear button, disable autocomplete and spell check ([7e2c319](https://github.com/nextstrain/nextclade/commit/7e2c319a02c87892a343892f08cb44e48e5380a9))
* add colorings for "Unknown" regions ([abd366b](https://github.com/nextstrain/nextclade/commit/abd366b64c649276e50aef2750408333f6658ea7))
* add filtering actions ([3b5aa7b](https://github.com/nextstrain/nextclade/commit/3b5aa7b3faa262c9c8cb260c1555d0db0791aaa6))
* add node type tree filter ([bb35c35](https://github.com/nextstrain/nextclade/commit/bb35c35f9c24f87d4f1a0130fb81abf5b04b58a0))
* add region tree filters ([d2a809e](https://github.com/nextstrain/nextclade/commit/d2a809e7caf68fc6653a8897a9d7b297df107f8c))
* add version number in the main title ([cbb5518](https://github.com/nextstrain/nextclade/commit/cbb551856e7150250dfcae49056a779cbceff217))
* allow to remove filters by clicking a button on the badge ([6bed38a](https://github.com/nextstrain/nextclade/commit/6bed38a5bdf7c0141ff5b2e4511133d7b194c70b))
* allow to search for filtering criteria ([61b5a25](https://github.com/nextstrain/nextclade/commit/61b5a2598312e24388f57a43f490a99def501be1))
* assign new nodes to the "Unknown" region ([a04e0d5](https://github.com/nextstrain/nextclade/commit/a04e0d5641da977e071dc772c94ba530f522c0cd))
* disable clear filter button when there are no filters to clear ([4fbc5da](https://github.com/nextstrain/nextclade/commit/4fbc5da60eea7b30e7d8a0fd4d0315057feee062))
* display badges for filtering criteria ([a1b70ed](https://github.com/nextstrain/nextclade/commit/a1b70ed8a3438cc716fe8a9f023e07eeea6db13f))
* improve sizing and spacing of the filter panel elements ([c682c78](https://github.com/nextstrain/nextclade/commit/c682c7819bdaf312117559961f6384062093f6fa))
* make filtering badges bigger and brighter ([3cf8f5b](https://github.com/nextstrain/nextclade/commit/3cf8f5b05d66505d210d31e53f201656747989db))
* make order of filtering criteria consistent ([94ad967](https://github.com/nextstrain/nextclade/commit/94ad967466a380115cbbc64dd76e6e9730e7d59f))
* match background color with auspice sidebar ([68be816](https://github.com/nextstrain/nextclade/commit/68be8164c4d1b222fba7226ee9ecb173413b37ff))
* prettify filtering badges ([74f8714](https://github.com/nextstrain/nextclade/commit/74f871479622e358dc8b561a144685be6ae9958c))
* reduce margin ([4b12a75](https://github.com/nextstrain/nextclade/commit/4b12a759f799234bdbbe5887d3a74ed1023f464c))
* rename unknown value back to "Unknown " ([e6ce061](https://github.com/nextstrain/nextclade/commit/e6ce0610939095172ca37e4c63b59fd6fa3a38d7))



## [0.3.1](https://github.com/nextstrain/nextclade/compare/0.3.0...0.3.1) (2020-07-30)


### Bug Fixes

* add missing env vars for vercel ([62eaa01](https://github.com/nextstrain/nextclade/commit/62eaa014e5c63529768fabe8d524fa2d987a3d98))
* automate auspice monkey-patching ([d27a9c5](https://github.com/nextstrain/nextclade/commit/d27a9c56d12ce28b8a7c997d4f3cfac801ee2dab))
* avoid incorrect absolute imports ([66dcb4d](https://github.com/nextstrain/nextclade/commit/66dcb4d40c0209e50f35c357c44362fbe23c2f18))
* avoid redux error about non-existing `query` auspice reducer ([d6c141f](https://github.com/nextstrain/nextclade/commit/d6c141f0a8db663b197ab859dd317b6abe60fc0f))
* disable debug console messages for i18next ([56baa17](https://github.com/nextstrain/nextclade/commit/56baa174410e2670238c591039548a56347f6e27))
* don't call clade match if position isn't covered by the alignment ([045984f](https://github.com/nextstrain/nextclade/commit/045984f4ffc1aaf194819bd5c9d5c618112fd9b7))
* ensure absolute URLs in the SEO tags  ([88c1615](https://github.com/nextstrain/nextclade/commit/88c161548bdf4a04c2e6b2b58d4500fb1286ec30))
* ensure auspice tooltips are not empty ([c3f0ab3](https://github.com/nextstrain/nextclade/commit/c3f0ab33f705995703328c07fd3bae5b4d70e8bb))
* ensure translations are loaded properly ([7bca9de](https://github.com/nextstrain/nextclade/commit/7bca9dec2c9aacf3fc2a0439d5a0d2089c54d248))
* ensure vercel url has https schema ([462a76f](https://github.com/nextstrain/nextclade/commit/462a76f8fac21b56ccd4e807199a7606a4588cc5))
* ensure vercel url has https schema ([f1462f6](https://github.com/nextstrain/nextclade/commit/f1462f685c66c4cbfaf21ddef764c4aa887d4ab8))
* ensure zero positions don't trigger errors ([fda012e](https://github.com/nextstrain/nextclade/commit/fda012e60aabea2b12a6056ddfd4058ca4d63bf5))
* fix incorrect seo tag name ([8059e39](https://github.com/nextstrain/nextclade/commit/8059e392b143ebc06ad92eb5b5b231399cdb966b))
* fix object merging ([50e1761](https://github.com/nextstrain/nextclade/commit/50e17618709f75568f4e34dd889b6d29eb145e92))
* format ([638ee3a](https://github.com/nextstrain/nextclade/commit/638ee3a450afdb07944cbf55a2bc5af015828488))
* implement babel caller check as described in docs ([2cc4e5a](https://github.com/nextstrain/nextclade/commit/2cc4e5a9989e567087cf4c073190cc3fb6f13ca4))
* lint ([a04cb05](https://github.com/nextstrain/nextclade/commit/a04cb058618be14bde4485697c4c1a19c9627d00))
* lint ([25393fa](https://github.com/nextstrain/nextclade/commit/25393fa54e6ccb4e37d87b9c9485b528efe5c55b))
* lint ([640a6d5](https://github.com/nextstrain/nextclade/commit/640a6d595e9410d7831d8b57999001ef13c3a36f))
* lint ([074d4ed](https://github.com/nextstrain/nextclade/commit/074d4ed5a81b343f954a597a727fccc397788643))
* lint, fix type errors, cleanup ([e9ac5a0](https://github.com/nextstrain/nextclade/commit/e9ac5a02c00e6463e69079e0dd2a0732dda8079f))
* make parser robust to various line delimiters and unexpected characters ([7c000b2](https://github.com/nextstrain/nextclade/commit/7c000b2e89ba601553bded3021b8a5f131c72d24))
* make sure locateInTree() is reentrant ([3bd0698](https://github.com/nextstrain/nextclade/commit/3bd0698da9fa7a472614ea1bb40d58cb2f1f511e))
* patch auspice to remove more references to window ([8a50144](https://github.com/nextstrain/nextclade/commit/8a501440b10d7d31cdc06f44a19547c487b568fd))
* remove erroneous env var ([8541468](https://github.com/nextstrain/nextclade/commit/854146885f59c9fa1ebcaf872d04a41495089d5f))
* remove spaces in env files ([7d79926](https://github.com/nextstrain/nextclade/commit/7d799269f02fb7ee3487baba87dd3a639795dde8))
* remove unsupported syntax from babel config ([7fdb15f](https://github.com/nextstrain/nextclade/commit/7fdb15fbc6a63af02cc008704f457e92986ea03f))
* show sequences being analyzed again ([04b501c](https://github.com/nextstrain/nextclade/commit/04b501cd698af07b8e9ab597bb587436c54bf108))


### Features

* add "powered by auspice" logo on tree page ([294a2c2](https://github.com/nextstrain/nextclade/commit/294a2c22ef8f8f5d5b914ba7c1b7b8259c494b8f))
* add auspice reducers ([6482351](https://github.com/nextstrain/nextclade/commit/6482351452d9d736fee06f9504d6cc1e44f7bec6))
* add auspice sidebar ([71e1f56](https://github.com/nextstrain/nextclade/commit/71e1f5624b8a25394eb7cda3051b7a1e94ccc8b5))
* add button to show auspice tree ([234f5e5](https://github.com/nextstrain/nextclade/commit/234f5e5cfb2e7152878df6cbdc3f07dd25098a22))
* add google meta tags ([7cf4f63](https://github.com/nextstrain/nextclade/commit/7cf4f638834bc13e52d4a35eb91c964a1f6b7257))
* add help tips for results table column ([0257e44](https://github.com/nextstrain/nextclade/commit/0257e4469bedb75f65996e247219ed4fb3c522d3))
* add more data to tree node popup ([0e69173](https://github.com/nextstrain/nextclade/commit/0e69173cfb7b1843d513606b0682c299ee761018))
* add more meta tags for og and twitter ([0dc4f43](https://github.com/nextstrain/nextclade/commit/0dc4f4357a0c7feb5dcb1d97f588e9209b7bea04))
* add padding for top panel ([94b9d60](https://github.com/nextstrain/nextclade/commit/94b9d604ae7a13ac5dc51a0cd186fbc472b08b3c))
* add QC flags to the tree node popups ([5aed898](https://github.com/nextstrain/nextclade/commit/5aed8985a516f4ac09da462563124a4684fdb642))
* add redux thunk ([b74a1a2](https://github.com/nextstrain/nextclade/commit/b74a1a2f6b5fb4c38e09729a9c4b7868171a04bf))
* add redux-logger ([c2d7992](https://github.com/nextstrain/nextclade/commit/c2d7992cd685627c9ff1020cae4a28c01ac2c1d1))
* add styled-components theme ([8d29882](https://github.com/nextstrain/nextclade/commit/8d2988216939a8fb3d487152872c97132ad2af05))
* add styled-components theme from auspice ([5ec57d1](https://github.com/nextstrain/nextclade/commit/5ec57d184fac84ff0fc35e55bc365b3a63d6b206))
* add twitter and facebook meta tags ([f5fca2a](https://github.com/nextstrain/nextclade/commit/f5fca2a0022a6e7dfbc75948c308c9b8b8a267fe))
* adjust legend's margin ([f71cc7b](https://github.com/nextstrain/nextclade/commit/f71cc7b6a4a5fff11b6da8652b2087b4aba0c38f))
* allow loading fake auspice state for development ([72733ad](https://github.com/nextstrain/nextclade/commit/72733adb1d8f0bc8e38534f07ee6c6c6db45cab7))
* attach new nodes to reference nodes only ([6dc7321](https://github.com/nextstrain/nextclade/commit/6dc7321ebb33e62284c4b9fb51b8df360c551fe7))
* autosize the tree ([2e1aad5](https://github.com/nextstrain/nextclade/commit/2e1aad5faa24ecbbc27c7ec50def4ab792f86bad))
* color tree nodes explicitly by QC status and type ([5a1f976](https://github.com/nextstrain/nextclade/commit/5a1f97659041d2efbf23cda5979eb0e6a58ede51))
* disable tree button until the analysis is done ([b09492e](https://github.com/nextstrain/nextclade/commit/b09492ee0dcf2c1819f7ade6637527c73ced7f25))
* display aminoacid mutations in auspice tree ([811ea79](https://github.com/nextstrain/nextclade/commit/811ea79d127342a4d9ffe1ed0e0325465922f237))
* import and build auspice as a part of webpack build ([9d75bae](https://github.com/nextstrain/nextclade/commit/9d75bae470b3322072dfcc05969ec048d54d19bd))
* improve visibility of nodes in QC coloring ([3ecd30f](https://github.com/nextstrain/nextclade/commit/3ecd30f37d1f2c9eaee9474fe7d197bcbd17bb0f))
* improve webmanifest ([3a6045e](https://github.com/nextstrain/nextclade/commit/3a6045e0a31b9360355a023de85dbfe0206429e5))
* include auspice translation bundles ([03791e8](https://github.com/nextstrain/nextclade/commit/03791e8c2d4bfb05d03288f77bb8a3e368954e4b))
* integrate auspice json generation into UI ([17d920c](https://github.com/nextstrain/nextclade/commit/17d920c48974a82dc0178a64fd0464626d554eb8))
* make closes nodes brighter, shorten node type text ([4deb988](https://github.com/nextstrain/nextclade/commit/4deb98802553c6f41c987743831d9febb22df13f))
* make help buttons larger ([504a63a](https://github.com/nextstrain/nextclade/commit/504a63aa6986edf0c4a29a030245c44c5a75ff49))
* make tree button more visible ([4f51b2a](https://github.com/nextstrain/nextclade/commit/4f51b2a33bf32a3acb824d2a46ed635e35cd7678))
* mark constants `as const` ([6ead3e5](https://github.com/nextstrain/nextclade/commit/6ead3e5af90d9d1d31faf59e465804ff4e2a5e00))
* move SEO tags into separate component, use react-helmet ([b220e97](https://github.com/nextstrain/nextclade/commit/b220e97c1a3f543eea228b63858117dc0bcbd07e))
* move some of the SEO tags to _document, for static rendering ([a35c820](https://github.com/nextstrain/nextclade/commit/a35c8209271b26ebb42d46c46b840f90161f0072))
* pass domain name to the client side ([9624955](https://github.com/nextstrain/nextclade/commit/96249556644ab103e90ed1b57ad378a3f5cbc0a4))
* port locate_in_tree.py to typescript ([7c6c164](https://github.com/nextstrain/nextclade/commit/7c6c16453b6b8afbf9e4f391525fe97c861873a7))
* prerender styled-components stylesheets ([d88a9cf](https://github.com/nextstrain/nextclade/commit/d88a9cf638702645477ac783b74766e921909a6c))
* prettify tree page ([e5a241e](https://github.com/nextstrain/nextclade/commit/e5a241efe3c7fb43e9777d4db481c4d1120e8682))
* prettify tree page and related components ([e8a15d9](https://github.com/nextstrain/nextclade/commit/e8a15d988105f7dba3167d20728bd636a3392eda))
* put custom coloring at the top of the dropdown list ([c1ed74b](https://github.com/nextstrain/nextclade/commit/c1ed74b206e1d314a160074153b56f2697e50627))
* reduce sidebar top spacing ([94fc062](https://github.com/nextstrain/nextclade/commit/94fc062a31359bd8fcf186da08e2fe621358222d))
* remove coloring of closest nodes on the tree ([fa5424e](https://github.com/nextstrain/nextclade/commit/fa5424e62107668ca3360c9aca3e2968db5a8db9))
* remove unused date and dataset choice widgets from auspice sidebar ([3235278](https://github.com/nextstrain/nextclade/commit/323527818277366674dc947bc2c61599d9ec17d0))
* remove unused getInitialProps to allow static prerendering ([df30618](https://github.com/nextstrain/nextclade/commit/df30618fc6efcd71a9edbc4259cb524d86195011))
* render auspice tree ([fb2513f](https://github.com/nextstrain/nextclade/commit/fb2513f0472ff55348c7cff3ad8bdc599ddce432))
* use nexstrain logo spinner for loading page ([db21817](https://github.com/nextstrain/nextclade/commit/db21817bbd8da31f1eac014f2d96e8f945524a1b))



## [0.2.2](https://github.com/nextstrain/nextclade/compare/0.2.1...0.2.2) (2020-07-17)


### Bug Fixes

* remove console warning  ([23850fe](https://github.com/nextstrain/nextclade/commit/23850feb45f30b8c00355b0141dd6b6a2d5e7d51))



## [0.2.1](https://github.com/nextstrain/nextclade/compare/0.2.0...0.2.1) (2020-07-17)


### Bug Fixes

* adjust styling for breaking changes in react-file-icon v3 ([902f045](https://github.com/nextstrain/nextclade/commit/902f0451fa20c347bd340ffeef3cc5e86ba50adc))
* bring back regenerator-runtime in workers ([eec18b2](https://github.com/nextstrain/nextclade/commit/eec18b2997d64855db6f8b19b846c59adf4e0733))
* ensure filtered results are updated when results are updated ([39d6601](https://github.com/nextstrain/nextclade/commit/39d660197454cb77d4e7f4089b7eed84ed1656b7))
* fix negative width in  svg viewbox ([b32a4f6](https://github.com/nextstrain/nextclade/commit/b32a4f6c5c670ed61e9795f81ac407e19753e57a))
* format ([9727f63](https://github.com/nextstrain/nextclade/commit/9727f63ae1a263b468e2efb5b3e31a4e6c908a5b))
* hide filtering panel by default ([0991119](https://github.com/nextstrain/nextclade/commit/0991119fdbbe0f5420a68f24f8cce96c542d1cc6))
* lint ([5f0c2a1](https://github.com/nextstrain/nextclade/commit/5f0c2a1a4f6d3afd685d07c1d39f6a676ab21a3d))
* lint ([d9e8707](https://github.com/nextstrain/nextclade/commit/d9e87076cca1fc52b185dc7e22bb486d42d6bad0))
* lint ([fa6242a](https://github.com/nextstrain/nextclade/commit/fa6242af17f666b9ca1932e9c690ca32d18b6f17))
* lint ([28020ea](https://github.com/nextstrain/nextclade/commit/28020eaaf40d947f676c8b21cebd44e3b697f97e))
* make parser robust to various line delimiters and unexpected characters ([afbcfd6](https://github.com/nextstrain/nextclade/commit/afbcfd6bf740db1502af3b17b440e64ff0ccc9a6))
* make sure gene map tooltip appears reliably ([19ec421](https://github.com/nextstrain/nextclade/commit/19ec421d6c46a917623204596678b192006dc3e2))
* make sure the icon in dev alert is not overlapped by text ([5755956](https://github.com/nextstrain/nextclade/commit/57559568d62ddd118edba2ab2c437fbe377b1dd6))
* only match the last clade in the array of clades when filtering ([0a3c0ad](https://github.com/nextstrain/nextclade/commit/0a3c0ad82d8dad238e2f7a4a372d22bc5a6b13c0))
* packages/web/package.json & packages/web/yarn.lock to reduce vulnerabilities ([17c1e2b](https://github.com/nextstrain/nextclade/commit/17c1e2b2508e1aeaec257c80ff2d0577ff1410ed))
* prevent sequence text from wrapping ([1117cf3](https://github.com/nextstrain/nextclade/commit/1117cf34374fdf764fde9040b12efdcabb26489f))
* prevent vertical scrolling of navbar ([32fb39d](https://github.com/nextstrain/nextclade/commit/32fb39d9fcf6718ba1bac7456e013c95535a344f))
* remove unnecessary core-js import from workers ([bd9ec93](https://github.com/nextstrain/nextclade/commit/bd9ec935afbe4ffed483ab59f2c48765674c2085))
* reverse sort order ([75fd269](https://github.com/nextstrain/nextclade/commit/75fd269b55974452e4e73f24e38d11f38f88caf8))
* sort only sequences that makes sense to sort ([ccd6daf](https://github.com/nextstrain/nextclade/commit/ccd6daf41c1d8d469736a4f07f604e757a6a9101))
* typos ([fc80cc2](https://github.com/nextstrain/nextclade/commit/fc80cc2dced3a19d4e64ab43b483db3a5eae6d0d))


### Features

* add basic virtualization to the table ([b2e2d11](https://github.com/nextstrain/nextclade/commit/b2e2d114c8ec36ffe8a7ff0e1cb894da6aa99cb4))
* add filter dialog popups ([124ffe3](https://github.com/nextstrain/nextclade/commit/124ffe3d0955f8e6692afc2e65a0a1db59b40363))
* add filtering  by presence of QC issues and errors ([712de18](https://github.com/nextstrain/nextclade/commit/712de18903a100281ba79ff93c4d4cb2219815fd))
* add filtering by aminoacid changes - gene, ref, position, query ([77bbedf](https://github.com/nextstrain/nextclade/commit/77bbedf6c2f6d708fd98bdd514df068ab218652a))
* add filtering by aminoacid mutations ([3b7759f](https://github.com/nextstrain/nextclade/commit/3b7759f78ed1eda8906046c335a9b13ebabe922a))
* add filtering by clade ([6ee0b3b](https://github.com/nextstrain/nextclade/commit/6ee0b3bbd8741818a1613ee1712966f7519e9676))
* add filtering by nucleotide mutations ([98f2d4b](https://github.com/nextstrain/nextclade/commit/98f2d4b2676b92a180f8ce24d3a302ee932eccbe))
* add filtering by sequence name ([62cc172](https://github.com/nextstrain/nextclade/commit/62cc172b092e709f4bd35e44c1c9d87e7bc9d94c))
* add flexbox fixes for internet explorer ([e604b04](https://github.com/nextstrain/nextclade/commit/e604b0449faf3c0e8bcb16326d1f7669d4a6d88a))
* add id column to results table ([ea0994c](https://github.com/nextstrain/nextclade/commit/ea0994c9819140001c2b3dc8d91902da1ed82959))
* add logos ([f25e511](https://github.com/nextstrain/nextclade/commit/f25e511e6976350fecd7830b8637da21ee89d3ae))
* add more mutation syntax options ([937ac73](https://github.com/nextstrain/nextclade/commit/937ac73c7aa84717595ff8bab87942b7681db097))
* add mutation parser ([8e88955](https://github.com/nextstrain/nextclade/commit/8e88955b6a83d7e58c9b22d500e9be8d19ce715d))
* add polyfils ([add5dd6](https://github.com/nextstrain/nextclade/commit/add5dd61aca9510fc52286e79dad2a755e3a20bd))
* add sort by sequence name ([6f8721c](https://github.com/nextstrain/nextclade/commit/6f8721c4989b44d57714c7ceea470d8d078d7a25))
* add sorting for all categories ([5a2efc5](https://github.com/nextstrain/nextclade/commit/5a2efc5f18849181de5a184947d3e906ef3f5e22))
* add table border ([2e796ab](https://github.com/nextstrain/nextclade/commit/2e796abd1609018ec39e3d13456a784ede32c8c5))
* add table border and shadow for when rows don't fill the area ([73e092e](https://github.com/nextstrain/nextclade/commit/73e092e79dffb2da0bf1d03f65bb8f2c476ae1da))
* add transpiled modules whitelist ([115cdb1](https://github.com/nextstrain/nextclade/commit/115cdb1273e2041bab75248c6ddf58bbb5a91f77))
* adjust filter button style - layout, position, margins ([fa09ed5](https://github.com/nextstrain/nextclade/commit/fa09ed5cba4940812f0fe74792fd888bb2f19239))
* adjust gene map width ([4db941b](https://github.com/nextstrain/nextclade/commit/4db941b8bba9be3b9268765d4f2b65d070f73f57))
* adjust sort and filter buttons sizes and positions ([39f4e19](https://github.com/nextstrain/nextclade/commit/39f4e19225a90b45b91fc1f3f5d43cb8b4471ec9))
* adjust table column widths to accommodate filter and sort buttons ([85551b9](https://github.com/nextstrain/nextclade/commit/85551b9f90a8b6fe54efd4465aa8c76975e4581d))
* avoid main title text overflow ([99b621b](https://github.com/nextstrain/nextclade/commit/99b621bbd8ecbc00b0706356f6a0197869e569af))
* bring back the genome map ([0513fa6](https://github.com/nextstrain/nextclade/commit/0513fa65ec3a971dfdfaf7cd7ff79b5ea8b1b1a8))
* bring back the genome map axis ([fdeedfb](https://github.com/nextstrain/nextclade/commit/fdeedfb897774ba54cd70663bf23f27959f6877f))
* bring back the old layout for the main page ([756d496](https://github.com/nextstrain/nextclade/commit/756d49658e616014b4527f82fc725d7140c59c46))
* bring back the results status panel ([a92114d](https://github.com/nextstrain/nextclade/commit/a92114d411e441294af8604eacc769d64df3aa70))
* constrain main page container width ([727aad0](https://github.com/nextstrain/nextclade/commit/727aad05e5c4760859686e792a0ab0cc32c655dc))
* don't go to /results page ([2225bb4](https://github.com/nextstrain/nextclade/commit/2225bb492772241b31b38edfb7922584085268ac))
* enforce horizontal scrolling on results page if the screen is to narrow ([3e2e409](https://github.com/nextstrain/nextclade/commit/3e2e409ab4e72480de2d8f46a12e5cacf597226d))
* ensure columns are of correct and equal width, prettify ([e169137](https://github.com/nextstrain/nextclade/commit/e169137316d0970c23a3580c36eb274baf5a49ef))
* increase sequence name column width ([a99e15b](https://github.com/nextstrain/nextclade/commit/a99e15ba1d55718f66a2a18aa11693261f3a764b))
* increase sequence name column width to 300px ([f8b53eb](https://github.com/nextstrain/nextclade/commit/f8b53ebd69bd91074e84058676725083cb8caa8d))
* make feature boxes responsive ([8780343](https://github.com/nextstrain/nextclade/commit/87803435dbc3dda24148d7ea970ab699fbe4385d))
* make filter panel collapsible, prettify its contents ([d6714c2](https://github.com/nextstrain/nextclade/commit/d6714c28ce55e265dff9cfcf12ecea894968adf2))
* make footer prettier ([ae8a4d8](https://github.com/nextstrain/nextclade/commit/ae8a4d8a79cd98498c9414fe7fb4556a91b683a0))
* make footer responsive ([c1644b9](https://github.com/nextstrain/nextclade/commit/c1644b9fa8f30de8cef05e7a0ed2e56bb1b9ee4b))
* make pending rows dimmer and of the same color ([fbcfcac](https://github.com/nextstrain/nextclade/commit/fbcfcac9041e59f5d2cef4fb221a4916b225e31f))
* polyfill CSS.escape for internet explorer ([c120f8a](https://github.com/nextstrain/nextclade/commit/c120f8af098fe5ff318236b3237f34e0d3226404))
* prettify filter panel ([b40dcf0](https://github.com/nextstrain/nextclade/commit/b40dcf0ba89348b641b7785033c23f08cd9e9e0e))
* reduce margins, text sizes on small screens, prevent overflow ([160459c](https://github.com/nextstrain/nextclade/commit/160459c308dd9f7d219837b5e2567a95bbfb9e86))
* reduce minimal width to fit on iPad, adjust padding ([e7b666a](https://github.com/nextstrain/nextclade/commit/e7b666a4c46530073287e1c089fca95539a0ecbb))
* remove filter buttons in column headers ([1d21fa3](https://github.com/nextstrain/nextclade/commit/1d21fa34f503c9fa9942220bc10abc34452bcb05))
* sort errored sequences as the ones with the worst QC result ([90599d2](https://github.com/nextstrain/nextclade/commit/90599d26feb04e69ffc0638dcca649f5921d4d99))
* trim filter strings, allow more delimiters ([26182d1](https://github.com/nextstrain/nextclade/commit/26182d12aacce37aff5e9ccbe2bfbea7f7b89c80))
* **dev:** add flag to allow setting fake data and navigating to results page ([b618735](https://github.com/nextstrain/nextclade/commit/b6187354e5e1b8acfa1e01d30b0b2efce7919562))



## [0.1.2](https://github.com/nextstrain/nextclade/compare/0.1.1...0.1.2) (2020-07-03)


### Bug Fixes

* avoid crash in export when there are failing sequences ([6e65d77](https://github.com/nextstrain/nextclade/commit/6e65d7793ecceeb0260e697576942952b6696d1b))
* enable export button even if some of the sequences fail ([dd60ed9](https://github.com/nextstrain/nextclade/commit/dd60ed94139af05106f815570d5836cac3f1cc50))
* lint ([90dbbb7](https://github.com/nextstrain/nextclade/commit/90dbbb74da2cbc0eda106e622eeef9c7d7218f4d))
* remove fake entries ([145b61a](https://github.com/nextstrain/nextclade/commit/145b61aa440daac20424cdca71551c19303ff489))


### Features

* add basic analysis failure reporting ([27736ba](https://github.com/nextstrain/nextclade/commit/27736ba4aadf6767ee6d93cae0d48d1bcbd6b4d3))



## [0.1.1](https://github.com/nextstrain/nextclade/compare/fec09428c477538d9b721a896c9f89172633f693...0.1.1) (2020-07-02)


### Bug Fixes

* add missing hook dependency ([1f0de52](https://github.com/nextstrain/nextclade/commit/1f0de52ae7afd49d2d0a452a13841013a86f671f))
* allow indexing of the website ([92e10c9](https://github.com/nextstrain/nextclade/commit/92e10c977b54c5b3147f38bef5d8d3b1e8ac7fd6))
* apply eslint autofixes ([488cae3](https://github.com/nextstrain/nextclade/commit/488cae3351da526ecb62d5fd307242d10688ab6d))
* avoid html validation errors ([d5627b2](https://github.com/nextstrain/nextclade/commit/d5627b23281308a5ba9cc64fe57ed97787f95631))
* break dependency cycles ([4700de2](https://github.com/nextstrain/nextclade/commit/4700de221426c4efdb25da52d278474c0ece8f69))
* clarify that the tooltip currently shows all the clades ([ac12ea6](https://github.com/nextstrain/nextclade/commit/ac12ea66057c09131fddf1cba6eaa7921a078c49))
* display positions as 1-based ([4940513](https://github.com/nextstrain/nextclade/commit/494051378f7351f61408cca00635d7e63474c196))
* display positions as 1-based for real ([bc31c28](https://github.com/nextstrain/nextclade/commit/bc31c28e62e87d1cb7db7bda4d30d970e3920dcd))
* don't shift svg rectangles by half-width ([481359b](https://github.com/nextstrain/nextclade/commit/481359bdf66e89aa1367aa8060b313ba9c3953f8))
* ensure aminoacid changes are shown correctly ([79453b8](https://github.com/nextstrain/nextclade/commit/79453b881412a762360072e27d4ef1f0535b2b8e))
* ensure isSequenceInClade is typed ([3fe6fcb](https://github.com/nextstrain/nextclade/commit/3fe6fcbc8d18edc11004ecb0da826b9c89dd1bc0))
* ensure type checks can be enabled ([0644baf](https://github.com/nextstrain/nextclade/commit/0644bafeb3adc1dda3f881a9bdccef7364a30db2))
* ensure typing of raw imports ([499a5d7](https://github.com/nextstrain/nextclade/commit/499a5d747d029b11ccf70acc2ab1823495edeef8))
* fix deepscan issues ([ebaa8f6](https://github.com/nextstrain/nextclade/commit/ebaa8f68dfa90e6cf05e5d21fcb03422febaee3c))
* fix guard condition in aminoAcidChange() ([1d9df44](https://github.com/nextstrain/nextclade/commit/1d9df44a2a6c8b08f02a49e10cb36194d6a0d394))
* fix guard condition in aminoAcidChange() ([978a9f6](https://github.com/nextstrain/nextclade/commit/978a9f6a6f05b63c9e383b46185a9634a27f4947))
* fix implicit use of React ([465a082](https://github.com/nextstrain/nextclade/commit/465a0821d0476894bfe6430bcf9d230719d17cb5))
* fix imports ([f5af2aa](https://github.com/nextstrain/nextclade/commit/f5af2aa903bce4dba2df91941375463cefff031c))
* fix lint and type errors ([8a9d7a3](https://github.com/nextstrain/nextclade/commit/8a9d7a38af6b3a61721245c75559b3e7278e13ca))
* fix tests for nucleotide range retrieval ([4991506](https://github.com/nextstrain/nextclade/commit/49915066484ebc1fbaef9ca1e9d436193b93e3ec))
* fix type mismatch ([4fe0a1a](https://github.com/nextstrain/nextclade/commit/4fe0a1ad03d66fa5b4294d18b9dcbf6462e282c5))
* fix typings ([f780257](https://github.com/nextstrain/nextclade/commit/f780257fa8307176a764a73dfd274b811c5c0c5d))
* grammar ([1d948c1](https://github.com/nextstrain/nextclade/commit/1d948c1693d36bdd1094ea241f7c70afaf7d18d8))
* improve button styles ([532c93e](https://github.com/nextstrain/nextclade/commit/532c93ef4315e80cfb58cd52e709963642219773))
* improve translations ([95cf881](https://github.com/nextstrain/nextclade/commit/95cf881f2f0362fdca4b88f2bf0cb0d8743fa0c1))
* lint ([8d85353](https://github.com/nextstrain/nextclade/commit/8d8535367985e11c86a6191cfee937dd458b5632))
* lint ([be874ae](https://github.com/nextstrain/nextclade/commit/be874aeaebb6cdfbb76bdcceaee4ad0e1f063e55))
* lint ([af82d9f](https://github.com/nextstrain/nextclade/commit/af82d9f64277411197bf8b65c390e44f00e89323))
* lint ([c36c6a9](https://github.com/nextstrain/nextclade/commit/c36c6a9bbff4ce0ad5f18c8d2f854c05f3cd4569))
* lint ([da9c98d](https://github.com/nextstrain/nextclade/commit/da9c98df353e8bf8c081450fe9555a530f402ce8))
* lint ([4eb882c](https://github.com/nextstrain/nextclade/commit/4eb882c1c3596673b9790bdd4fe08ddb1cdae404))
* lint ([6567a4b](https://github.com/nextstrain/nextclade/commit/6567a4b1f48e5c174476d391d197f435dddb178f))
* lint ([0eaa7c9](https://github.com/nextstrain/nextclade/commit/0eaa7c9b8248b94ac8379c36f0012fa8fbe2a090))
* lint ([c79c2ca](https://github.com/nextstrain/nextclade/commit/c79c2caf7b1689a2d909a7105539958529a36c3e))
* lint ([f95d453](https://github.com/nextstrain/nextclade/commit/f95d453fd477ff2f1dbec2558937f3280da62881))
* lint errors ([6309298](https://github.com/nextstrain/nextclade/commit/630929821c093dcbe8cf6d7fe19a36eee3e40929))
* lint errors ([cbf9215](https://github.com/nextstrain/nextclade/commit/cbf921594697c217ed32421567e525ab8f11b23e))
* lint errors ([404bbf7](https://github.com/nextstrain/nextclade/commit/404bbf72279a2e8298b56ba89ae8210d59896bfa))
* lint errors ([add6b26](https://github.com/nextstrain/nextclade/commit/add6b266b88504504573a18fb138585e08f84c32))
* lint errors ([9047a0a](https://github.com/nextstrain/nextclade/commit/9047a0aebfc0e203a2f99a1b4888851259631f7c))
* make "back" button to actually go back, not to a specific page ([9cd3c91](https://github.com/nextstrain/nextclade/commit/9cd3c917bca3888943b9913f1a14ae7239b19736))
* make sure "dirty" flag is set properly ([4f4024d](https://github.com/nextstrain/nextclade/commit/4f4024d0f9a068f4526e2e1f07633db40d2db268))
* make sure "to results" button shows up ([05b77d0](https://github.com/nextstrain/nextclade/commit/05b77d0dc013a7daf1ee5108db765ca9d251f4bb))
* make sure settings saga is being run ([28095a8](https://github.com/nextstrain/nextclade/commit/28095a8c917e50243d8c6f5867e73b9ae0b67bd6))
* packages/web/package.json, packages/web/yarn.lock & packages/web/.snyk to reduce vulnerabilities ([73555b8](https://github.com/nextstrain/nextclade/commit/73555b89675d90a069dd95cf5275f4fc04f90411))
* packages/web/package.json, packages/web/yarn.lock & packages/web/.snyk to reduce vulnerabilities ([d1ab37a](https://github.com/nextstrain/nextclade/commit/d1ab37a03236572cd412fef1576abda6826a25af))
* remove aligned query from results ([0a3f999](https://github.com/nextstrain/nextclade/commit/0a3f9995672dc08fa5eab2aed0c3d9ad3d443bcc))
* remove redundant table borders ([25c016d](https://github.com/nextstrain/nextclade/commit/25c016d394188e7a6dcc6e0f6a00bc8057bacc06))
* remove unused and vulnerable packages ([9214419](https://github.com/nextstrain/nextclade/commit/9214419274e84bdc6d515c7a8fec09267ae2bf9b))
* rename file to clarify intent ([2b6a213](https://github.com/nextstrain/nextclade/commit/2b6a213fc6d610fa48045cfe2360178ace8714a3))
* resolve Threads.js workers bundling error in production  ([bd775a8](https://github.com/nextstrain/nextclade/commit/bd775a800eab871780d5a5a93b5385b2d99bf56b))
* silence eslint rule that produces false positives in typescript ([c3b0e48](https://github.com/nextstrain/nextclade/commit/c3b0e4813823b18d5115948f278db9ded39b0d5f))
* silence more new eslint rules that produce false positives in typescript ([a76cf14](https://github.com/nextstrain/nextclade/commit/a76cf1486cfe2f603f956443e347a1a0baed8701))
* soften border color ([763e227](https://github.com/nextstrain/nextclade/commit/763e2270a235618a96785e59351188561d90d2db))
* trim whitespace and line ending characters from reference sequence ([86cd548](https://github.com/nextstrain/nextclade/commit/86cd5487b39377fe8aa99dc438e6aa455a5bca0b))
* type and refactor getAllAminoAcidChanges ([1e95f2f](https://github.com/nextstrain/nextclade/commit/1e95f2f97440e1239fd5af43f379ce4046ee2ea2))
* type errors ([92486a7](https://github.com/nextstrain/nextclade/commit/92486a709ca55a3ae240cf4e19a3daf716f279c9))
* type errors in saga ([fefdace](https://github.com/nextstrain/nextclade/commit/fefdace146d0a56ce6d3d237d34b6ff8cfbe48e0))
* **dev:** disable eslint cache for consistent results, disable checker profiling ([3f9962e](https://github.com/nextstrain/nextclade/commit/3f9962e5eca94c49e7ee775348c18b82dba23f26))
* **dev:** ensure webpack watches the typings ([f0a667d](https://github.com/nextstrain/nextclade/commit/f0a667d2a678538e70fa40895ccbd2b65893af81))
* **dev:** make sure type checking can be disabled ([5f4918b](https://github.com/nextstrain/nextclade/commit/5f4918bbafde19c2f8273ce5d2cef03130b20091))


### Features

* add "to results" buttons on main page, prettify "back" button ([887ca23](https://github.com/nextstrain/nextclade/commit/887ca239bb5ab7a9a6365fc033eb63dfd91f9c4e))
* add aminoacid changes to sequence name tooltip ([4b7b232](https://github.com/nextstrain/nextclade/commit/4b7b232ccce63ccad9cbfcb9c4a622e680c64c39))
* add aminoacid mutations to mutation tooltips ([5643863](https://github.com/nextstrain/nextclade/commit/56438630ffff3e6855096f96d279f15d33a0b08c))
* add back and settings buttons ([ff6f359](https://github.com/nextstrain/nextclade/commit/ff6f35985c4b88a0bf7c6136693a8ee8da335ee2))
* add basic progress indicator ([1ac9736](https://github.com/nextstrain/nextclade/commit/1ac9736573068593a9d6d9be8b522a596fa6a3a0))
* add basic SEO tags ([5e597df](https://github.com/nextstrain/nextclade/commit/5e597dfe8ba9838c5ddeb586cf1f27bdbe31fef4))
* add basic sequence visualization ([d2bd0cb](https://github.com/nextstrain/nextclade/commit/d2bd0cbd1535699bf868966e2a0e51f6df35c41a))
* add beta badge ([97bcf43](https://github.com/nextstrain/nextclade/commit/97bcf43ad4d70541f9acacc935bc7cc18baf5d36))
* add clade info to the tooltips ([5588cd1](https://github.com/nextstrain/nextclade/commit/5588cd17cc600ccb58dcc5172bc5224ab9821534))
* add clade marks to gene map ([b197d3b](https://github.com/nextstrain/nextclade/commit/b197d3b920fd7d999fb88c4c3681c2a4dc3f0071))
* add csv export ([59247dc](https://github.com/nextstrain/nextclade/commit/59247dc029f8d476a0e2ae24689bd879e59ae41d))
* add exports to both JSON and CSV using dropdown button ([47e8570](https://github.com/nextstrain/nextclade/commit/47e85702d5695950ebfff4d3b5befd5ecfd8cc80))
* add favicons ([0ff52c7](https://github.com/nextstrain/nextclade/commit/0ff52c77889227c40dacf0021a55539029719663))
* add footer branding ([4ae2d37](https://github.com/nextstrain/nextclade/commit/4ae2d37905dc7312d4fee98c405619e7290c71e9))
* add French to language selector ([04c7f4c](https://github.com/nextstrain/nextclade/commit/04c7f4cde17916007aa002c49aa860e27bde5cac))
* add gene map ([e938c68](https://github.com/nextstrain/nextclade/commit/e938c687c5f4b76602ee9c993690dd405011ba8a))
* add list of non-ATTGCN to tooltips ([bbe2a61](https://github.com/nextstrain/nextclade/commit/bbe2a61343f996b1c06adb25866d4497ede7cee6))
* add more languages ([15dd09c](https://github.com/nextstrain/nextclade/commit/15dd09c5edb1e085ac2d94014468e876719e34ec))
* add mutation tooltips ([f2bfc64](https://github.com/nextstrain/nextclade/commit/f2bfc647ed8618ad6440db7230dd7e6422ccd53b))
* add navigation bar, routing and about page ([7bc2fff](https://github.com/nextstrain/nextclade/commit/7bc2fff953043650bfa776da3ed5bb9053cbf505))
* add Ns and Gaps to the table ([d443df6](https://github.com/nextstrain/nextclade/commit/d443df6904895371b5b01e96735fda0b68de3b69))
* add numbered X axis (position) to sequence view ([6d6304a](https://github.com/nextstrain/nextclade/commit/6d6304ae9573d1e8d29169825054dad4892df4cc))
* add progress bar embedded into the drop box ([2d058a6](https://github.com/nextstrain/nextclade/commit/2d058a63a6adeb0d33c960fbb42ec5585544fac7))
* add proper results table ([1bd4a49](https://github.com/nextstrain/nextclade/commit/1bd4a493aa780ee27b964a1d61b554db95285d05))
* add results download ([840aa80](https://github.com/nextstrain/nextclade/commit/840aa804da96039b756e4440af5b4f9fc9f8d185))
* add tooltips for the "sequence" and "clades" columns ([55e1cbe](https://github.com/nextstrain/nextclade/commit/55e1cbe9ce42cfaf0176dfabcc953db2a51efba3))
* add total number of mutations to the table ([04352f0](https://github.com/nextstrain/nextclade/commit/04352f0b674d0a33a776dd9228c92ce24757dc5a))
* add tree of clades ([4baa357](https://github.com/nextstrain/nextclade/commit/4baa357f04281e5b9b337e72aa80a9a29a47cee3))
* add upload ([a4c0bde](https://github.com/nextstrain/nextclade/commit/a4c0bdea55844490a65ea8062d6c3d0bbc32e99d))
* add version text to footer ([ee74087](https://github.com/nextstrain/nextclade/commit/ee74087123e50325d0b6ec23135134769fc09baa))
* allow parameters for multiple viruses ([4295cf6](https://github.com/nextstrain/nextclade/commit/4295cf66f318de9527876302f7c4ae9946775e12))
* avoid opening input box to speedup navigation to results page ([5d87ca8](https://github.com/nextstrain/nextclade/commit/5d87ca8dc0728c217ede2526685c4c018162bc98))
* borrow some more styling and components from nextstrain.org ([d264601](https://github.com/nextstrain/nextclade/commit/d26460151259554ef158dd530e29d2f1b47c8761))
* change example link text ([bb99908](https://github.com/nextstrain/nextclade/commit/bb99908e1a88f2aa925388ef982b708ee57d05a6))
* change nucleotide colors ([fb22e96](https://github.com/nextstrain/nextclade/commit/fb22e96572cd1ebfaf7981c6757b2266c60a8885))
* change text for clade mutations ([aff5073](https://github.com/nextstrain/nextclade/commit/aff507370f887c381e1c34697771dbdeecdcda50))
* cleanup and simplify marker tooltips ([34e54f9](https://github.com/nextstrain/nextclade/commit/34e54f9db2746a2e2fcb530a5d429ac3b3ce5136))
* cleanup gene tooltip ([87ec1ef](https://github.com/nextstrain/nextclade/commit/87ec1efc7daf35c19235b0f1f7a26ae3e4dc28a5))
* disable export button until the processing is complete ([1d50eb4](https://github.com/nextstrain/nextclade/commit/1d50eb412ad5f1405c6cbdc2d19e702aa6cd77a8))
* display alignment score ([fb62658](https://github.com/nextstrain/nextclade/commit/fb62658cb58e32a58e7f22c0295726afe95795b2))
* don't wrap the text in text area ([a8824b4](https://github.com/nextstrain/nextclade/commit/a8824b4b0d44ee3863b9b1f1de9262a8172f17d4))
* filter out empty clades ([f7405c0](https://github.com/nextstrain/nextclade/commit/f7405c013bf2f3a405335c9c1059274929f6c9a0))
* format mutations ([c49a5e2](https://github.com/nextstrain/nextclade/commit/c49a5e25761a357a261f34d8fb4e48b02e5a8272))
* format totals and clades in tooltips ([4361528](https://github.com/nextstrain/nextclade/commit/4361528ba5248a227e819f324c2625321aeffacf))
* group clades in mutation tooltips on gene map ([6971f9c](https://github.com/nextstrain/nextclade/commit/6971f9c9495d5481e324bf4f42fe2b63252a1929))
* implement reducer for updating results ([cae5fb1](https://github.com/nextstrain/nextclade/commit/cae5fb1a94ea249fa060124a661f4e4ddaad37e2))
* improve sequence view styling in dark mode ([b0e1327](https://github.com/nextstrain/nextclade/commit/b0e1327381a2fc74ac2bbff13e39e8bb576ff417))
* improve styling ([8d1fe93](https://github.com/nextstrain/nextclade/commit/8d1fe935456b3c2b2d46b39e1e821924e866d389))
* limit number of mutations in the tooltip to 10 ([4d6f077](https://github.com/nextstrain/nextclade/commit/4d6f077c1075d57970debc3f16542a3a1b0229f0))
* load example data when clicking the link ([7ceeed9](https://github.com/nextstrain/nextclade/commit/7ceeed9c91fbde6513db09b7aa554a27dae25eff))
* load no data, avoid running on startup ([fec2219](https://github.com/nextstrain/nextclade/commit/fec221968b52df6c69a2198881b4eaabba68b27e))
* make it more like nextstrain ([44092d7](https://github.com/nextstrain/nextclade/commit/44092d7d8a54421fe6f09de903d2ab680056c62d))
* make layout container fluid ([551a958](https://github.com/nextstrain/nextclade/commit/551a958f7c7c62b3269d15beb2cb804a815859ea))
* make separate runs per sequence in a saga ([662b3b8](https://github.com/nextstrain/nextclade/commit/662b3b8ca554d7ca48d3a785134ba825c84c00cd))
* make sure eslint, tsc and stylelint can be disabled in production ([d3c5f29](https://github.com/nextstrain/nextclade/commit/d3c5f2966cc232372be45693eb20a47b1d3f2d37))
* make sure redux dev tools can be enabled in production ([4cb3622](https://github.com/nextstrain/nextclade/commit/4cb3622f71cd7007e572cea2acebd8565a2f0f5f))
* make upload zone flat ([5ccf82c](https://github.com/nextstrain/nextclade/commit/5ccf82cad3e340104791e507775aadfcff4579fc))
* mention freedom and openness, add todos for more content ([5b1dcec](https://github.com/nextstrain/nextclade/commit/5b1dcec8ad0d9609e73569f8f2fa915b9e55369a))
* move file reader into parser worker ([5837c05](https://github.com/nextstrain/nextclade/commit/5837c059a2410ed66a6054ec5fa576ab214fba2e))
* navigate to results page on input change ([538d6e2](https://github.com/nextstrain/nextclade/commit/538d6e24f6f421ee5b62c7ece208dcd5aa0c5085))
* persist input box state on navigation ([52aa653](https://github.com/nextstrain/nextclade/commit/52aa653108cb3804f8c13bbc5d39e394ca9e40c7))
* prefetch index and results page for instant navigation ([8f3716d](https://github.com/nextstrain/nextclade/commit/8f3716dcca6e7361d42fbb4c469a87c7a06d9993))
* prettify dev alert ([b6c1795](https://github.com/nextstrain/nextclade/commit/b6c1795c930d905cf409273b50e718f98af0c9ee))
* prettify feature boxes ([641183c](https://github.com/nextstrain/nextclade/commit/641183c1ff78d0e507711083241326083c50cc1c))
* prettify hero section on landing page ([a99a792](https://github.com/nextstrain/nextclade/commit/a99a7926b970bed0bc68b03cdde76d23ae299b05))
* prettify info section ([95302ba](https://github.com/nextstrain/nextclade/commit/95302ba093b9cf304510d9834f85299a306034bf))
* prettify mdx content ([ae52e18](https://github.com/nextstrain/nextclade/commit/ae52e18425d134b10d374e603cce569b127acdea))
* reduce text spacing the the tooltip ([1c7176f](https://github.com/nextstrain/nextclade/commit/1c7176fd23790e75bccb2158f9e4f49abf6ae450))
* reimplement the old behavior in react ([fec0942](https://github.com/nextstrain/nextclade/commit/fec09428c477538d9b721a896c9f89172633f693))
* remove "Results" nav link ([010f6f9](https://github.com/nextstrain/nextclade/commit/010f6f9dc7fa64b0a37e0dad41d55e756db7e618))
* remove About page ([8ba236a](https://github.com/nextstrain/nextclade/commit/8ba236a77ad4ad21b53f88449b1360ddd0f35de8))
* remove input's border to not conflict with card border ([92cd724](https://github.com/nextstrain/nextclade/commit/92cd724e7eaa18a7c5857a4f23e0adfff10530cc))
* remove percentage text from the progress bar ([05d2623](https://github.com/nextstrain/nextclade/commit/05d2623e2648a732c168e1628352d07aad530be3))
* render results from Redux store ([de2d75a](https://github.com/nextstrain/nextclade/commit/de2d75a7420506e2ee7f7f7c9dacb2399f4356ba))
* reorganize the About section ([2df61f8](https://github.com/nextstrain/nextclade/commit/2df61f8fabe5e4c94e836dcf266c8fd19e3b8b83))
* replace QC text with icons ([56be063](https://github.com/nextstrain/nextclade/commit/56be0639538753955c1e68c6e6a283abafb4bc64))
* reset all translations ([766977f](https://github.com/nextstrain/nextclade/commit/766977ff7b7b9cf40088c31a2fff171daed5dd54))
* restrict container size to lg ([24145db](https://github.com/nextstrain/nextclade/commit/24145dbd63035f2942f7dbc48be940ede228de78))
* retrieve input text back from reader/parser worker ([c75ea79](https://github.com/nextstrain/nextclade/commit/c75ea79dbb2e9a73eef3f01737ef1832c1ec9a00))
* run sequence analysis in a worker pool concurrently (per sequence) ([a96f138](https://github.com/nextstrain/nextclade/commit/a96f13877298a328d893aaba5aacecb0eb214e6b))
* run the algorithm in a webworker ([54fcbee](https://github.com/nextstrain/nextclade/commit/54fcbee8e75a2238e5c00bcfa09502d7f2ee0e1d))
* run, navigate to results, and open paste dialog only when dropped a file  ([b3b7472](https://github.com/nextstrain/nextclade/commit/b3b747267a6d2d2fa57092c6e4c4abb0aebe0432))
* set gene colors from auspice  ([5d90436](https://github.com/nextstrain/nextclade/commit/5d9043667b94739989aafdfdde9983a1d26e8620))
* setup production build and static compression ([7cb0fac](https://github.com/nextstrain/nextclade/commit/7cb0faca6341a047743193f96bfc421714affe7f))
* show all clades ([c598f7b](https://github.com/nextstrain/nextclade/commit/c598f7b812d37e8a2ced062e01b25d234f80665f))
* show and focus input box, delay paste when loading the example ([7f5dbcc](https://github.com/nextstrain/nextclade/commit/7f5dbccd3922d4504517ac11864d112b09d3e72e))
* show sequence names early on, before analysis is completed ([a5d8754](https://github.com/nextstrain/nextclade/commit/a5d8754933107670e4df84b8e297d2cae3123360))
* show the gaps and Ns on the plot ([0704fb2](https://github.com/nextstrain/nextclade/commit/0704fb2c5ee3b3dbd32b29568e2a190fe2d1f092))
* show uploaded file name and size on the drop area ([039a0c5](https://github.com/nextstrain/nextclade/commit/039a0c578ec99c55390aa47949d8eb8db228c9b9))
* split upload and results into separate pages ([862ca3d](https://github.com/nextstrain/nextclade/commit/862ca3d351532221cf4f1be6a26bc614f647252d))
* translate more strings ([37dd6db](https://github.com/nextstrain/nextclade/commit/37dd6dbdf8792968fabebff039f21979e28b7794))
* write input filename and size into state ([61f1591](https://github.com/nextstrain/nextclade/commit/61f159174734f096bce19dec81410b800b783875))


## [0.1.0](https://github.com/nextstrain/nextclade/compare/0.7.7...0.7.8) (2020-06-11)

Development started<|MERGE_RESOLUTION|>--- conflicted
+++ resolved
@@ -1,15 +1,12 @@
 ## Upcoming
 
-<<<<<<< HEAD
 ### Ensure translation warnings in CLI
 
-Dur to an omission, Nextclade CLI and Nextalign CLI since v2 did not print sequence translation-releated warnings to the console. This is now fixed.
-=======
+Due to an omission, Nextclade CLI and Nextalign CLI since v2 did not print sequence translation-releated warnings to the console. This is now fixed.
+
 ### Fix Google Search Console warnings
 
 We resolved warnings in Google Search Console: added canonical URL meta tag, and added `noindex` tag for non-release deployments. This should improve Nextclade appearance in Google Search.
->>>>>>> 4d235d8d
-
 
 ## Nextclade Web 2.12.0, Nextclade CLI 2.12.0 (2023-02-28)
 
