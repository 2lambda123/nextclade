--- conflicted
+++ resolved
@@ -11,12 +11,8 @@
 import { Link } from 'src/components/Link/Link'
 import { FaDocker, FaGithub, FaXTwitter, FaDiscourse } from 'react-icons/fa6'
 import { LinkSmart } from 'src/components/Link/LinkSmart'
-<<<<<<< HEAD
 import { ResultsStatus } from 'src/components/Results/ResultsStatus'
-import { hasRanAtom, hasTreeAtom } from 'src/state/results.state'
-=======
 import { canDownloadAtom, hasRanAtom, hasTreeAtom } from 'src/state/results.state'
->>>>>>> 078eda2c
 import styled, { useTheme } from 'styled-components'
 import { useTranslationSafe } from 'src/helpers/useTranslationSafe'
 import BrandLogoBase from 'src/assets/img/nextclade_logo.svg'
