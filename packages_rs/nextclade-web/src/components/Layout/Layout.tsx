--- conflicted
+++ resolved
@@ -20,12 +20,6 @@
   height: 45px;
 `
 
-<<<<<<< HEAD
-const MainWrapper = styled.main`
-  display: flex;
-  flex-direction: column;
-  flex: 1;
-=======
 const MainInner = styled.main`
   display: flex;
   flex: 1;
@@ -37,9 +31,10 @@
 `
 
 const MainOuter = styled.main`
-  flex: auto;
+  display: flex;
   flex-direction: column;
->>>>>>> 6d391d0c
+  flex: 1;
+  flex-direction: column;
   overflow: hidden;
   height: 100%;
   width: 100%;
