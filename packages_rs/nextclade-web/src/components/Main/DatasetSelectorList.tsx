import { get, isNil, sortBy } from 'lodash'
import { lighten } from 'polished'
import React, { forwardRef, useCallback, useEffect, useMemo, useRef } from 'react'
<<<<<<< HEAD
import { Button, ListGroup } from 'reactstrap'
import { useRecoilState, useRecoilValue, useSetRecoilState } from 'recoil'
=======
import { useRecoilState, useRecoilValue } from 'recoil'
>>>>>>> e14b9f68
import { ListGenericCss } from 'src/components/Common/List'
import { DatasetInfo } from 'src/components/Main/DatasetInfo'
import { search } from 'src/helpers/search'
import { useTranslationSafe } from 'src/helpers/useTranslationSafe'
import { useRunAnalysis } from 'src/hooks/useRunAnalysis'
import { useRunSeqAutodetect } from 'src/hooks/useRunSeqAutodetect'
import { AlgorithmInputDefault } from 'src/io/AlgorithmInput'
import {
  autodetectResultsAtom,
  AutodetectRunState,
  autodetectRunStateAtom,
  groupByDatasets,
} from 'src/state/autodetect.state'
import { datasetCurrentAtom } from 'src/state/dataset.state'
import { hasInputErrorsAtom } from 'src/state/error.state'
import { hasRequiredInputsAtom, useQuerySeqInputs } from 'src/state/inputs.state'
import { canRunAtom } from 'src/state/results.state'
import { shouldRunAutomaticallyAtom, shouldSuggestDatasetsAtom } from 'src/state/settings.state'
import type { Dataset } from 'src/types'
import { areDatasetsEqual } from 'src/types'
import styled from 'styled-components'

export interface DatasetSelectorListProps {
  datasets: Dataset[]
  searchTerm: string
  datasetHighlighted?: Dataset

  onDatasetHighlighted(dataset?: Dataset): void
}

export function DatasetSelectorList({
  datasets,
  searchTerm,
  datasetHighlighted,
  onDatasetHighlighted,
}: DatasetSelectorListProps) {
  const onItemClick = useCallback(
    (_dataset: Dataset) => () => {
      /* onDatasetHighlighted(dataset) */
    },
    [],
  )

  const autodetectResults = useRecoilValue(autodetectResultsAtom)
  const [autodetectRunState, setAutodetectRunState] = useRecoilState(autodetectRunStateAtom)

  const autodetectResult = useMemo(() => {
    if (isNil(autodetectResults) || autodetectResults.length === 0) {
      return { itemsStartWith: [], itemsInclude: datasets, itemsNotInclude: [] }
    }

    const recordsByDataset = groupByDatasets(autodetectResults)

    let itemsInclude = datasets.filter((candidate) =>
      Object.entries(recordsByDataset).some(([dataset, _]) => dataset === candidate.path),
    )

    itemsInclude = sortBy(itemsInclude, (dataset) => -get(recordsByDataset, dataset.path, []).length)

    const itemsNotInclude = datasets.filter((candidate) => !itemsInclude.map((it) => it.path).includes(candidate.path))

    return { itemsStartWith: [], itemsInclude, itemsNotInclude }
  }, [autodetectResults, datasets])

  const searchResult = useMemo(() => {
    if (searchTerm.trim().length === 0) {
      return autodetectResult
    }

    return search(
      [...autodetectResult.itemsStartWith, ...autodetectResult.itemsInclude, ...autodetectResult.itemsNotInclude],
      searchTerm,
      (dataset) => [
        dataset.attributes.name.value,
        dataset.attributes.name.valueFriendly ?? '',
        dataset.attributes.reference.value,
        dataset.attributes.reference.valueFriendly ?? '',
      ],
    )
  }, [autodetectResult, searchTerm])

  const { itemsStartWith, itemsInclude, itemsNotInclude } = searchResult

  const itemsRef = useRef<Map<string, HTMLLIElement>>(new Map())

  useEffect(() => {
    const topSuggestion = autodetectResult.itemsInclude[0]
    if (autodetectRunState === AutodetectRunState.Done) {
      onDatasetHighlighted(topSuggestion)
    }
  }, [autodetectRunState, autodetectResult.itemsInclude, onDatasetHighlighted, setAutodetectRunState])

  const ulRef = useRef<HTMLUListElement>(null)
  useEffect(() => ulRef.current?.scrollTo({ top: 0, left: 0, behavior: 'smooth' }), [searchTerm])

  const listItems = useMemo(() => {
    return (
      <>
        {[itemsStartWith, itemsInclude].map((datasets) =>
          datasets.map((dataset) => (
            <DatasetSelectorListItem
              key={dataset.path}
              ref={nodeRefSetOrDelete(itemsRef.current, dataset.path)}
              dataset={dataset}
              onClick={onItemClick(dataset)}
              isCurrent={areDatasetsEqual(dataset, datasetHighlighted)}
            />
          )),
        )}

        {[itemsNotInclude].map((datasets) =>
          datasets.map((dataset) => (
            <DatasetSelectorListItem
              key={dataset.path}
              ref={nodeRefSetOrDelete(itemsRef.current, dataset.path)}
              dataset={dataset}
              onClick={onItemClick(dataset)}
              isCurrent={areDatasetsEqual(dataset, datasetHighlighted)}
              isDimmed
            />
          )),
        )}
      </>
    )
  }, [datasetHighlighted, itemsInclude, itemsNotInclude, itemsStartWith, onItemClick])

  return <Ul ref={ulRef}>{listItems}</Ul>
}

function nodeRefSetOrDelete<T extends HTMLElement>(map: Map<string, T>, key: string) {
  return function nodeRefSetOrDeleteImpl(node: T) {
    if (node) {
      map.set(key, node)
    } else {
      map.delete(key)
    }
  }
}

export const Ul = styled.ul`
  ${ListGenericCss};
  flex: 1;
  overflow: auto;
  border-radius: 0 !important;
`

export const Li = styled.li<{ $active?: boolean; $isDimmed?: boolean }>`
  position: relative;

  opacity: ${(props) => props.$isDimmed && 0.4};
  background-color: transparent;

  margin: 3px 3px !important;
  padding: 0 !important;
  border-radius: 5px !important;

  ${(props) =>
    props.$active &&
    `
    color: ${props.theme.white};
    background-color: ${lighten(0.033)(props.theme.primary)};
    box-shadow: -3px 3px 12px 3px #0005;
    opacity: ${props.$isDimmed && 0.66};
   `};
`

interface DatasetSelectorListItemProps {
  dataset: Dataset
  isCurrent?: boolean
  isDimmed?: boolean
  onClick?: () => void
}

const DatasetSelectorListItem = forwardRef<HTMLLIElement, DatasetSelectorListItemProps>(
  function DatasetSelectorListItemWithRef({ dataset, isDimmed, onClick }, ref) {
    const { t } = useTranslationSafe()

    const setDatasetCurrent = useSetRecoilState(datasetCurrentAtom)
    const shouldRunAutomatically = useRecoilValue(shouldRunAutomaticallyAtom)
    const shouldSuggestDatasets = useRecoilValue(shouldSuggestDatasetsAtom)
    const { addQryInputs } = useQuerySeqInputs()
    const canRun = useRecoilValue(canRunAtom)
    const hasRequiredInputs = useRecoilValue(hasRequiredInputsAtom)
    const hasInputErrors = useRecoilValue(hasInputErrorsAtom)

    const runAnalysis = useRunAnalysis()
    const runSuggestions = useRunSeqAutodetect()
    const run = useCallback(() => {
      setDatasetCurrent(dataset)
      runAnalysis()
    }, [dataset, runAnalysis, setDatasetCurrent])

    const { isRunButtonDisabled, runButtonColor, runButtonTooltip } = useMemo(() => {
      const isRunButtonDisabled = !(canRun && hasRequiredInputs) || hasInputErrors
      return {
        isRunButtonDisabled,
        runButtonColor: isRunButtonDisabled ? 'secondary' : 'success',
        runButtonTooltip: isRunButtonDisabled
          ? t('Please provide sequence data for the algorithm')
          : t('Launch the algorithm!'),
      }
    }, [canRun, hasInputErrors, hasRequiredInputs, t])

    const setExampleSequences = useCallback(() => {
      addQryInputs([new AlgorithmInputDefault(dataset)])
      if (shouldSuggestDatasets) {
        runSuggestions()
      }
      if (shouldRunAutomatically) {
        runAnalysis()
      }
    }, [addQryInputs, dataset, runAnalysis, runSuggestions, shouldRunAutomatically, shouldSuggestDatasets])

    return (
      <Li ref={ref} $isDimmed={isDimmed} onClick={onClick}>
        <DatasetInfo dataset={dataset} />

        <ButtonLoadExample color="link" onClick={setExampleSequences}>
          {t('Load example')}
        </ButtonLoadExample>

        <ButtonRunStyled disabled={isRunButtonDisabled} color={runButtonColor} onClick={run} title={runButtonTooltip}>
          {t('Run')}
        </ButtonRunStyled>
      </Li>
    )
  },
)

const ButtonRunStyled = styled(Button)`
  position: absolute;
  bottom: 10px;
  right: 10px;
  min-width: 120px;
  min-height: 30px;
`

const ButtonLoadExample = styled(Button)`
  position: absolute;
  bottom: 45px;
  right: 2px;
  min-width: 120px;
  min-height: 30px;
`

export const FlexRight = styled.div`
  position: absolute;
`

export const FlexLeft = styled.div`
  margin-right: auto;
`<|MERGE_RESOLUTION|>--- conflicted
+++ resolved
@@ -1,12 +1,8 @@
 import { get, isNil, sortBy } from 'lodash'
 import { lighten } from 'polished'
 import React, { forwardRef, useCallback, useEffect, useMemo, useRef } from 'react'
-<<<<<<< HEAD
-import { Button, ListGroup } from 'reactstrap'
+import { Button } from 'reactstrap'
 import { useRecoilState, useRecoilValue, useSetRecoilState } from 'recoil'
-=======
-import { useRecoilState, useRecoilValue } from 'recoil'
->>>>>>> e14b9f68
 import { ListGenericCss } from 'src/components/Common/List'
 import { DatasetInfo } from 'src/components/Main/DatasetInfo'
 import { search } from 'src/helpers/search'
