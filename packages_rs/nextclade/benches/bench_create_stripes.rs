use criterion::{black_box, criterion_group, criterion_main, Criterion, Throughput};
use nextclade::align::seed_alignment::create_alignment_band;
use nextclade::align::seed_match2::SeedMatch2;

pub fn bench_create_stripes(c: &mut Criterion) {
  let seed_matches = black_box(vec![
    SeedMatch2 {
      qry_pos: 5,
      ref_pos: 10,
      length: 0,
      offset: 0,
    },
    SeedMatch2 {
      qry_pos: 20,
      ref_pos: 30,
      length: 0,
      offset: 0,
    },
  ]);

  let terminal_bandwidth = black_box(5);
  let excess_bandwidth = black_box(2);
  let qry_len = black_box(30);
  let ref_len = black_box(40);
<<<<<<< HEAD
  let minimal_bandwidth = black_box(1);
=======
  let minimal_bandwidth = black_box(0);
>>>>>>> 119cd4a3

  let mut group = c.benchmark_group("create_stripes");
  group.throughput(Throughput::Bytes(qry_len as u64));
  group.bench_function("create_stripes", |b| {
    b.iter(|| {
      create_alignment_band(
        &seed_matches,
        qry_len,
        ref_len,
        terminal_bandwidth,
        excess_bandwidth,
        minimal_bandwidth,
      )
    });
  });
  group.finish();
}

criterion_group!(benches, bench_create_stripes);
criterion_main!(benches);<|MERGE_RESOLUTION|>--- conflicted
+++ resolved
@@ -22,11 +22,7 @@
   let excess_bandwidth = black_box(2);
   let qry_len = black_box(30);
   let ref_len = black_box(40);
-<<<<<<< HEAD
-  let minimal_bandwidth = black_box(1);
-=======
   let minimal_bandwidth = black_box(0);
->>>>>>> 119cd4a3
 
   let mut group = c.benchmark_group("create_stripes");
   group.throughput(Throughput::Bytes(qry_len as u64));
