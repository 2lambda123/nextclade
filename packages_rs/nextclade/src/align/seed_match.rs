use crate::io::nuc::Nuc;

#[derive(Debug)]
pub struct SeedMatchResult {
  pub ref_pos: usize,
  pub score: usize,
}

<<<<<<< HEAD
/// Find best match in reference sequence, with at most `mismatches_allowed` mismatches
/// Ambiguous nucleotides in kmer will never match
///
/// # Examples
///
/// ```
/// let ref_seq = nextclade::io::nuc::to_nuc_seq("ACGCCGACCTCGGTT").unwrap();
/// let kmer = nextclade::io::nuc::to_nuc_seq("CGGT").unwrap();
///
/// let result = nextclade::align::seed_match::seed_match(&kmer, &ref_seq, 0, 1);
///
/// assert_eq!(result.ref_pos, 10);
/// assert_eq!(result.score, 4);
/// ```
///
=======
/// Find best match in reference sequence, with at most `mismatches_allowed` mismatches.
/// Ambiguous nucleotides in kmer will never match.
/// Kmers never match outside reference terminals.
>>>>>>> afb00d6f
pub fn seed_match(kmer: &[Nuc], ref_seq: &[Nuc], start_pos: usize, mismatches_allowed: usize) -> SeedMatchResult {
  let ref_len = ref_seq.len();
  let kmer_len = kmer.len();

  let mut tmp_score: usize;
  let mut max_score = 0;
  let mut max_ref_pos = 0;

  let end_pos = ref_len - kmer_len;
  for ref_pos in start_pos..end_pos {
    tmp_score = 0;

    for pos in 0..kmer_len {
      if kmer[pos] == ref_seq[ref_pos + pos] {
        tmp_score += 1;
      }

<<<<<<< HEAD
      // this speeds up seed-matching by disregarding bad seeds.
=======
      // abort as soon as there are more mismatches than allowed
>>>>>>> afb00d6f
      if tmp_score + mismatches_allowed <= pos {
        break;
      }
    }
    if tmp_score > max_score {
      max_score = tmp_score;
      max_ref_pos = ref_pos;

      // finish asap if perfect match found
      if tmp_score == kmer_len {
        break;
      }
    }
  }

  SeedMatchResult {
    ref_pos: max_ref_pos,
    score: max_score,
  }
}

#[cfg(test)]
mod tests {
  use super::*;
  use crate::io::nuc::to_nuc_seq;
  use pretty_assertions::assert_eq;
  use rstest::rstest;

  #[rstest]
  fn seed_match_abort_asap() {
    let ref_seq = to_nuc_seq("AAACCCAAATGAA").unwrap();
    let kmer = to_nuc_seq("ACGA").unwrap();
    let mismatch_allowed = 0;

    let result = seed_match(&kmer, &ref_seq, 0, mismatch_allowed);

    assert_eq!(result.score, 2);
    assert_eq!(result.ref_pos, 2);
  }

  #[rstest]
  fn seed_match_mismatch_tolerated() {
    let ref_seq = to_nuc_seq("ACGCCGACCTCAGTT").unwrap();
    let kmer = to_nuc_seq("CGGT").unwrap();
    let mismatch_allowed = 1;

    let result = seed_match(&kmer, &ref_seq, 0, mismatch_allowed);

    assert_eq!(result.ref_pos, 10);
    assert_eq!(result.score, 3);
  }

  #[rstest]
  fn seed_match_pick_first_perfect_match() {
    let ref_seq = to_nuc_seq("AAACCCAAACCCAAA").unwrap();
    let kmer = to_nuc_seq("CCC").unwrap();
    let mismatch_allowed = 1;

    let result = seed_match(&kmer, &ref_seq, 0, mismatch_allowed);

    assert_eq!(result.score, 3);
    assert_eq!(result.ref_pos, 3);
  }

  #[rstest]
  fn seed_match_find_perfect_match_after_imperfect() {
    let ref_seq = to_nuc_seq("AAAACCAAACCCAAA").unwrap();
    let kmer = to_nuc_seq("CCC").unwrap();
    let mismatch_allowed = 1;

    let result = seed_match(&kmer, &ref_seq, 0, mismatch_allowed);

    assert_eq!(result.score, 3);
    assert_eq!(result.ref_pos, 9);
  }

  #[rstest]
  fn seed_match_accept_amb_and_gaps() {
    let ref_seq = to_nuc_seq("ACGCCGACCTCGGTTAAA").unwrap();
    let kmer = to_nuc_seq("CG-TYW").unwrap();
    let mismatch_allowed = 3;

    let result = seed_match(&kmer, &ref_seq, 0, mismatch_allowed);

    assert_eq!(result.ref_pos, 10);
    assert_eq!(result.score, 3);
  }

  #[rstest]
  fn seed_match_does_not_match_across_terminals() {
    let ref_seq = to_nuc_seq("ACGCCGACCTCGGT").unwrap();
    let kmer = to_nuc_seq("CGTTYW").unwrap();
    let mismatch_allowed = 3;

    let result = seed_match(&kmer, &ref_seq, 0, mismatch_allowed);

    assert_eq!(result.ref_pos, 1);
    assert_eq!(result.score, 2);
  }

  #[rstest]
  fn seed_match_general_case() {
    let ref_seq = to_nuc_seq("ACGCCGACCTCGGTT").unwrap();
    let kmer = to_nuc_seq("CGGT").unwrap();

    let result = seed_match(&kmer, &ref_seq, 0, 1);

    assert_eq!(result.ref_pos, 10);
    assert_eq!(result.score, 4);
  }
}<|MERGE_RESOLUTION|>--- conflicted
+++ resolved
@@ -6,27 +6,9 @@
   pub score: usize,
 }
 
-<<<<<<< HEAD
-/// Find best match in reference sequence, with at most `mismatches_allowed` mismatches
-/// Ambiguous nucleotides in kmer will never match
-///
-/// # Examples
-///
-/// ```
-/// let ref_seq = nextclade::io::nuc::to_nuc_seq("ACGCCGACCTCGGTT").unwrap();
-/// let kmer = nextclade::io::nuc::to_nuc_seq("CGGT").unwrap();
-///
-/// let result = nextclade::align::seed_match::seed_match(&kmer, &ref_seq, 0, 1);
-///
-/// assert_eq!(result.ref_pos, 10);
-/// assert_eq!(result.score, 4);
-/// ```
-///
-=======
 /// Find best match in reference sequence, with at most `mismatches_allowed` mismatches.
 /// Ambiguous nucleotides in kmer will never match.
 /// Kmers never match outside reference terminals.
->>>>>>> afb00d6f
 pub fn seed_match(kmer: &[Nuc], ref_seq: &[Nuc], start_pos: usize, mismatches_allowed: usize) -> SeedMatchResult {
   let ref_len = ref_seq.len();
   let kmer_len = kmer.len();
@@ -44,11 +26,7 @@
         tmp_score += 1;
       }
 
-<<<<<<< HEAD
-      // this speeds up seed-matching by disregarding bad seeds.
-=======
       // abort as soon as there are more mismatches than allowed
->>>>>>> afb00d6f
       if tmp_score + mismatches_allowed <= pos {
         break;
       }
