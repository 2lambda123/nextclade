--- conflicted
+++ resolved
@@ -48,12 +48,8 @@
   gap_open_close_nuc: &[i32],
   gap_open_close_aa: &[i32],
   params: &AlignPairwiseParams,
-<<<<<<< HEAD
+  include_nearest_node_info: bool,
 ) -> Result<(Vec<Nuc>, Translation, NextcladeOutputs), Report> {
-=======
-  include_nearest_node_info: bool,
-) -> Result<(Vec<Nuc>, Vec<Translation>, NextcladeOutputs), Report> {
->>>>>>> 10769a50
   let NextalignOutputs {
     stripped,
     alignment,
