use crate::cli::nextclade_cli::{
  NextcladeRunArgs, NextcladeRunInputArgs, NextcladeRunOtherArgs, NextcladeRunOutputArgs,
};
use crate::cli::nextclade_ordered_writer::NextcladeOrderedWriter;
use crate::dataset::dataset_download::{
  dataset_dir_load, dataset_individual_files_load, dataset_str_download_and_load, dataset_zip_load, DatasetFilesContent,
};
use eyre::{Report, WrapErr};
use itertools::Itertools;
use log::info;
use nextclade::align::gap_open::{get_gap_open_close_scores_codon_aware, get_gap_open_close_scores_flat};
use nextclade::align::params::AlignPairwiseParams;
use nextclade::alphabet::nuc::{to_nuc_seq, to_nuc_seq_replacing, Nuc};
use nextclade::analyze::find_aa_motifs::find_aa_motifs;
use nextclade::analyze::phenotype::get_phenotype_attr_descs;
use nextclade::gene::gene_map_display::gene_map_to_table_string;
use nextclade::graph::graph::convert_graph_to_auspice_tree;
use nextclade::io::fasta::{FastaReader, FastaRecord};
use nextclade::io::fs::has_extension;
use nextclade::io::json::{json_write, JsonPretty};
use nextclade::io::nextclade_csv::CsvColumnConfig;
use nextclade::make_error;
use nextclade::run::nextclade_run_one::nextclade_run_one;
use nextclade::translate::translate_genes::Translation;
use nextclade::translate::translate_genes_ref::translate_genes_ref;
use nextclade::tree::params::TreeBuilderParams;
use nextclade::tree::tree::AuspiceTreeNode;
use nextclade::tree::tree_builder::graph_attach_new_nodes_in_place;
use nextclade::tree::tree_preprocess::tree_preprocess_in_place;
use nextclade::types::outputs::NextcladeOutputs;
use std::path::PathBuf;

pub struct NextcladeRecord {
  pub index: usize,
  pub seq_name: String,
  pub outputs_or_err: Result<(Vec<Nuc>, Translation, NextcladeOutputs), Report>,
}

pub struct DatasetFilePaths {
  input_ref: PathBuf,
  input_tree: PathBuf,
  input_qc_config: PathBuf,
  input_virus_properties: PathBuf,
  input_pcr_primers: PathBuf,
  input_gene_map: PathBuf,
}

pub fn nextclade_get_inputs(
  run_args: &NextcladeRunArgs,
  genes: &Option<Vec<String>>,
) -> Result<DatasetFilesContent, Report> {
  if let Some(dataset_name) = run_args.inputs.dataset_name.as_ref() {
    dataset_str_download_and_load(run_args, dataset_name, genes)
      .wrap_err_with(|| format!("When downloading dataset '{dataset_name}'"))
  } else if let Some(input_dataset) = run_args.inputs.input_dataset.as_ref() {
    if input_dataset.is_file() && has_extension(input_dataset, "zip") {
      dataset_zip_load(run_args, input_dataset, genes)
    } else if input_dataset.is_dir() {
      dataset_dir_load(run_args.clone(), input_dataset, genes)
    } else {
      make_error!(
        "--input-dataset: path is invalid. \
        Expected a directory path or a zip archive file path, but got: '{input_dataset:#?}'"
      )
    }
  } else {
    dataset_individual_files_load(run_args, genes)
  }
}

pub fn nextclade_run(run_args: NextcladeRunArgs) -> Result<(), Report> {
  info!("Command-line arguments:\n{run_args:#?}");

  let NextcladeRunArgs {
    inputs:
      NextcladeRunInputArgs {
        input_fastas,
        input_dataset,
        input_ref,
        input_tree,
        input_qc_config,
        input_virus_properties,
        input_pcr_primers,
        input_gene_map,
        genes,
        ..
      },
    outputs:
      NextcladeRunOutputArgs {
        output_all,
        output_basename,
        output_selection,
        output_fasta,
        output_translations,
        output_ndjson,
        output_json,
        output_csv,
        output_tsv,
        output_columns_selection,
        output_tree,
        output_graph,
        output_insertions,
        output_errors,
        include_reference,
        include_nearest_node_info,
        in_order,
        replace_unknown,
        ..
      },
    other: NextcladeRunOtherArgs { jobs },
    tree_builder_params,
    alignment_params,
  } = run_args.clone();

  let DatasetFilesContent {
    ref_record,
    virus_properties,
    mut tree,
    ref gene_map,
    qc_config,
    primers,
  } = nextclade_get_inputs(&run_args, &genes)?;

  let ref_seq = &to_nuc_seq(&ref_record.seq).wrap_err("When reading reference sequence")?;

  let alignment_params = {
    let mut alignment_params = AlignPairwiseParams::default();

    // Merge alignment params coming from virus_properties into alignment_params
    if let Some(alignment_params_from_file) = &virus_properties.alignment_params {
      alignment_params.merge_opt(alignment_params_from_file.clone());
    }

    // Merge alignment params coming from CLI arguments
    alignment_params.merge_opt(run_args.alignment_params);

    alignment_params
  };

  let tree_builder_params = {
    let mut tree_builder_params = TreeBuilderParams::default();

    // Merge tree builder params coming from virus_properties into alignment_params
    if let Some(tree_builder_params_from_file) = &virus_properties.tree_builder_params {
      tree_builder_params.merge_opt(tree_builder_params_from_file.clone());
    }

    // Merge tree builder params coming from CLI arguments
    tree_builder_params.merge_opt(run_args.tree_builder_params);

    tree_builder_params
  };

  info!("Alignment parameters (final):\n{alignment_params:#?}");
  info!("Tree builder parameters (final):\n{tree_builder_params:#?}");
  info!("Gene map:\n{}", gene_map_to_table_string(gene_map)?);

  let gap_open_close_nuc = &get_gap_open_close_scores_codon_aware(ref_seq, gene_map, &alignment_params);
  let gap_open_close_aa = &get_gap_open_close_scores_flat(ref_seq, &alignment_params);

  let ref_translation =
    &translate_genes_ref(ref_seq, gene_map, &alignment_params).wrap_err("When translating reference genes")?;

  let ref_cds_translations = ref_translation
    .genes()
    .flat_map(|gene| gene.cdses.values())
    .cloned()
    .collect_vec();

  let aa_motifs_ref = &find_aa_motifs(&virus_properties.aa_motifs, ref_translation)?;

  let should_keep_outputs = output_tree.is_some() || output_graph.is_some();
  let mut outputs = Vec::<NextcladeOutputs>::new();

  let phenotype_attrs = &get_phenotype_attr_descs(&virus_properties);

  let mut graph = tree_preprocess_in_place(&mut tree, ref_seq, ref_translation).unwrap();
  let clade_node_attrs = tree.clade_node_attr_descs();

  let aa_motifs_keys = &virus_properties
    .aa_motifs
    .iter()
    .map(|desc| desc.name.clone())
    .collect_vec();

  let csv_column_config = CsvColumnConfig::new(&output_columns_selection)?;

  std::thread::scope(|s| {
    const CHANNEL_SIZE: usize = 128;
    let (fasta_sender, fasta_receiver) = crossbeam_channel::bounded::<FastaRecord>(CHANNEL_SIZE);
    let (result_sender, result_receiver) = crossbeam_channel::bounded::<NextcladeRecord>(CHANNEL_SIZE);

    let outputs = &mut outputs;

    s.spawn(|| {
      let mut reader = FastaReader::from_paths(&input_fastas).unwrap();
      loop {
        let mut record = FastaRecord::default();
        reader.read(&mut record).unwrap();
        if record.is_empty() {
          break;
        }
        fasta_sender
          .send(record)
          .wrap_err("When sending a FastaRecord")
          .unwrap();
      }
      drop(fasta_sender);
    });

    for _ in 0..jobs {
      let fasta_receiver = fasta_receiver.clone();
      let result_sender = result_sender.clone();
      let gap_open_close_nuc = &gap_open_close_nuc;
      let gap_open_close_aa = &gap_open_close_aa;
      let alignment_params = &alignment_params;
      let ref_translation = &ref_translation;
      let primers = &primers;
      let tree = &tree;
      let qc_config = &qc_config;
      let virus_properties = &virus_properties;

      s.spawn(move || {
        let result_sender = result_sender.clone();

        for FastaRecord { seq_name, seq, index } in &fasta_receiver {
          info!("Processing sequence '{seq_name}'");

          let outputs_or_err = if replace_unknown {
            Ok(to_nuc_seq_replacing(&seq))
          } else {
            to_nuc_seq(&seq)
          }
          .wrap_err_with(|| format!("When processing sequence #{index} '{seq_name}'"))
          .and_then(|qry_seq| {
            nextclade_run_one(
              index,
              &seq_name,
              &qry_seq,
              ref_seq,
              ref_translation,
              aa_motifs_ref,
              gene_map,
              primers,
              tree,
              qc_config,
              virus_properties,
              gap_open_close_nuc,
              gap_open_close_aa,
              alignment_params,
              include_nearest_node_info,
            )
          });

          let record = NextcladeRecord {
            index,
            seq_name,
            outputs_or_err,
          };

          // Important: **all** records should be sent into this channel, without skipping.
          // In in-order mode, writer that receives from this channel expects a contiguous stream of indices. Gaps in
          // the indices will cause writer to stall waiting for the missing index and the buffering queue to grow. Any
          // filtering of records should be done in the writer, instead of here.
          result_sender
            .send(record)
            .wrap_err("When sending NextcladeRecord")
            .unwrap();
        }

        drop(result_sender);
      });
    }

    let writer = s.spawn(move || {
      let mut output_writer = NextcladeOrderedWriter::new(
        gene_map,
        clade_node_attrs,
        phenotype_attrs,
        aa_motifs_keys,
        &output_fasta,
        &output_json,
        &output_ndjson,
        &output_csv,
        &output_tsv,
        &output_insertions,
        &output_errors,
        &output_translations,
        &csv_column_config,
        in_order,
      )
      .wrap_err("When creating output writer")
      .unwrap();

      if include_reference {
        output_writer
          .write_ref(&ref_record, ref_translation)
          .wrap_err("When writing output record for ref sequence")
          .unwrap();
      }

      for record in result_receiver {
        if should_keep_outputs {
          if let Ok((_, _, nextclade_outputs)) = &record.outputs_or_err {
            outputs.push(nextclade_outputs.clone());
          }
        }

        output_writer
          .write_record(record)
          .wrap_err("When writing output record")
          .unwrap();
      }
    });
  });

  if output_tree.is_some() || output_graph.is_some() {
    // Attach sequences to graph in greedy approach, building a tree
    graph_attach_new_nodes_in_place(
      &mut graph,
      outputs,
      &tree.tmp.divergence_units,
      ref_seq.len(),
      &tree_builder_params,
    )?;

    if let Some(output_tree) = run_args.outputs.output_tree {
      let root: AuspiceTreeNode = convert_graph_to_auspice_tree(&graph)?;
      tree.tree = root;
      json_write(output_tree, &tree)?;
    }

<<<<<<< HEAD
    json_write(output_tree, &tree, JsonPretty(true))?;
=======
    if let Some(output_graph) = run_args.outputs.output_graph {
      json_write(output_graph, &graph)?;
    }
>>>>>>> 0c2374ad
  }

  Ok(())
}<|MERGE_RESOLUTION|>--- conflicted
+++ resolved
@@ -327,16 +327,12 @@
     if let Some(output_tree) = run_args.outputs.output_tree {
       let root: AuspiceTreeNode = convert_graph_to_auspice_tree(&graph)?;
       tree.tree = root;
-      json_write(output_tree, &tree)?;
-    }
-
-<<<<<<< HEAD
-    json_write(output_tree, &tree, JsonPretty(true))?;
-=======
+      json_write(output_tree, &tree, JsonPretty(true))?;
+    }
+
     if let Some(output_graph) = run_args.outputs.output_graph {
       json_write(output_graph, &graph)?;
     }
->>>>>>> 0c2374ad
   }
 
   Ok(())
