use crate::io::http_client::ProxyConfig;
use clap::{AppSettings, CommandFactory, Parser, Subcommand, ValueHint};
use clap_complete::{generate, Generator, Shell};
use clap_complete_fig::Fig;
use clap_verbosity_flag::{Verbosity, WarnLevel};
use eyre::{eyre, Report, WrapErr};
use itertools::Itertools;
use lazy_static::lazy_static;
use log::LevelFilter;
use nextclade::align::params::AlignPairwiseParams;
use nextclade::io::fs::basename;
use nextclade::utils::global_init::setup_logger;
use nextclade::{getenv, make_error};
use std::env::current_dir;
use std::fmt::Debug;
use std::io;
use std::path::PathBuf;
use std::str::FromStr;
use url::Url;

const DATA_FULL_DOMAIN: &str = getenv!("DATA_FULL_DOMAIN");

lazy_static! {
  static ref SHELLS: &'static [&'static str] = &["bash", "elvish", "fish", "fig", "powershell", "zsh"];
  static ref VERBOSITIES: &'static [&'static str] = &["off", "error", "warn", "info", "debug", "trace"];
}

#[derive(Parser, Debug)]
#[clap(name = "nextclade", trailing_var_arg = true)]
#[clap(author, version)]
#[clap(global_setting(AppSettings::DeriveDisplayOrder))]
#[clap(verbatim_doc_comment)]
/// Viral genome alignment, mutation calling, clade assignment, quality checks and phylogenetic placement.
///
/// Nextclade is a part of Nextstrain: https://nextstrain.org
///
/// Documentation: https://docs.nextstrain.org/projects/nextclade
/// Nextclade Web: https://clades.nextstrain.org
/// Publication:   https://doi.org/10.21105/joss.03773
pub struct NextcladeArgs {
  #[clap(subcommand)]
  pub command: Option<NextcladeCommands>,

  /// Set verbosity level [default: warn]
  #[clap(long, global = true, conflicts_with = "verbose", conflicts_with = "silent", possible_values(VERBOSITIES.iter()))]
  pub verbosity: Option<LevelFilter>,

  /// Disable all console output. Same as --verbosity=off
  #[clap(long, global = true, conflicts_with = "verbose", conflicts_with = "verbosity")]
  pub silent: bool,

  /// Make output more quiet or more verbose
  #[clap(flatten)]
  pub verbose: Verbosity<WarnLevel>,
}

#[derive(Subcommand, Debug)]
#[clap(verbatim_doc_comment)]
pub enum NextcladeCommands {
  /// Generate shell completions.
  ///
  /// This will print the completions file contents to the console. Refer to your shell's documentation on how to install the completions.
  ///
  /// Example for Ubuntu Linux:
  ///
  ///    nextclade completions bash > ~/.local/share/bash-completion/nextclade
  ///
  Completions {
    /// Name of the shell to generate appropriate completions
    #[clap(value_name = "SHELL", default_value_t = String::from("bash"), possible_values(SHELLS.iter()))]
    shell: String,
  },

  /// Run alignment, mutation calling, clade assignment, quality checks and phylogenetic placement
  Run(NextcladeRunArgs),

  /// List and download available Nextclade datasets
  Dataset(NextcladeDatasetArgs),
}

#[derive(Parser, Debug)]
pub struct NextcladeDatasetArgs {
  #[clap(subcommand)]
  pub command: Option<NextcladeDatasetCommands>,
}

#[derive(Subcommand, Debug)]
#[clap(verbatim_doc_comment)]
pub enum NextcladeDatasetCommands {
  /// List available Nextclade datasets
  List(NextcladeDatasetListArgs),

  /// Download available Nextclade datasets
  Get(NextcladeDatasetGetArgs),
}

#[derive(Parser, Debug)]
#[clap(verbatim_doc_comment)]
pub struct NextcladeDatasetListArgs {
  /// Restrict list to datasets with this name. Equivalent to `--attribute='name=<value>'`.
  #[clap(long, short = 'n')]
  #[clap(value_hint = ValueHint::Other)]
  pub name: Option<String>,

  /// Restrict list to datasets based on this reference sequence (given its accession ID). Equivalent to `--attribute='reference=<value>'`.
  #[clap(long, short = 'r')]
  #[clap(value_hint = ValueHint::Other)]
  #[clap(default_value = "default")]
  pub reference: String,

  /// Restrict list to datasets with this version tag. Equivalent to `--attribute='tag=<value>'`.
  #[clap(long, short = 't')]
  #[clap(value_hint = ValueHint::Other)]
  #[clap(default_value = "latest")]
  pub tag: String,

  /// Restrict list to only datasets with a given combination of attribute key-value pairs.
  /// Keys and values are separated with an equality sign.
  /// This flag can occur multiple times, for multiple attributes.
  /// Example: `--attribute='reference=MN908947' --attribute='tag=2022-04-28T12:00:00Z'`.
  #[clap(long, short = 'a')]
  #[clap(value_hint = ValueHint::Other)]
  pub attribute: Vec<String>,

  /// Include dataset version tags that are incompatible with this version of Nextclade CLI. By default the incompatible versions are omitted.
  #[clap(long)]
  pub include_incompatible: bool,

  /// Include older dataset version tags, additional to the latest.
  #[clap(long)]
  pub include_old: bool,

  /// Print output in JSON format.
  #[clap(long)]
  pub json: bool,

  /// Use custom dataset server
  #[clap(long)]
  #[clap(value_hint = ValueHint::Url)]
  #[clap(default_value_t = Url::from_str(DATA_FULL_DOMAIN).expect("Invalid URL"))]
  pub server: Url,

  #[clap(flatten)]
  pub proxy_config: ProxyConfig,
}

#[derive(Parser, Debug)]
#[clap(verbatim_doc_comment)]
pub struct NextcladeDatasetGetArgs {
  /// Name of the dataset to download. Equivalent to `--attribute='name=<value>'`. Use `dataset list` command to view available datasets.
  #[clap(long, short = 'n')]
  #[clap(value_hint = ValueHint::Other)]
  pub name: String,

  /// Download dataset based on this reference sequence (given its accession ID).
  /// If this flag is not provided or is 'default', will download dataset based on current default reference sequence, as defined by dataset maintainers.
  /// The default reference sequence can change over time. Use `dataset list` command to view available options.
  /// Equivalent to `--attribute='reference=<value>'`.
  #[clap(long, short = 'r')]
  #[clap(value_hint = ValueHint::Other)]
  #[clap(default_value = "default")]
  pub reference: String,

  /// Version tag of the dataset to download.
  /// If this flag is not provided or is 'latest', then the latest **compatible** version is downloaded.
  /// Equivalent to `--attribute='tag=<value>'`.
  #[clap(long, short = 't')]
  #[clap(value_hint = ValueHint::Other)]
  #[clap(default_value = "latest")]
  pub tag: String,

  /// Download dataset with a given combination of attribute key-value pairs.
  /// Keys and values are separated with an equality sign.
  /// This flag can occur multiple times, for multiple attributes.
  /// Example: `--attribute='reference=MN908947' --attribute='tag=2022-04-28T12:00:00Z'`.
  #[clap(long, short = 'a')]
  #[clap(value_hint = ValueHint::Other)]
  pub attribute: Vec<String>,

  /// Use custom dataset server
  #[clap(long)]
  #[clap(value_hint = ValueHint::Url)]
  #[clap(default_value_t = Url::from_str(DATA_FULL_DOMAIN).expect("Invalid URL"))]
  pub server: Url,

  /// Path to directory to write dataset files to. If the target directory tree does not exist, it will be created.
  #[clap(long, short = 'o')]
  #[clap(value_hint = ValueHint::DirPath)]
  pub output_dir: PathBuf,

  #[clap(flatten)]
  pub proxy_config: ProxyConfig,
}

/// Combines args from Nextalign and from Nextclade proper
#[derive(Parser, Debug)]
pub struct NextcladeRunArgs {
  /// Number of processing jobs. If not specified, all available CPU threads will be used.
  #[clap(global = false, long, short, default_value_t = num_cpus::get() )]
  pub jobs: usize,

  /// Emit output sequences in-order.
  ///
  /// With this flag the program will wait for results from the previous sequences to be written to the output files before writing the results of the next sequences, preserving the same order as in the input file. Due to variable sequence processing times, this might introduce unnecessary waiting times, but ensures that the resulting sequences are written in the same order as they occur in the inputs (except for sequences which have errors).
  /// By default, without this flag, processing might happen out of order, which is faster, due to the elimination of waiting, but might also lead to results written out of order - the order of results is not specified and depends on thread scheduling and processing times of individual sequences.
  ///
  /// This option is only relevant when `--jobs` is greater than 1 or is omitted.
  ///
  /// Note: the sequences which trigger errors during processing will be omitted from outputs, regardless of this flag.
  #[clap(long)]
  pub in_order: bool,

  /// Path to a FASTA file with input sequences
  #[clap(long, short = 'i', visible_alias("sequences"))]
  #[clap(value_hint = ValueHint::FilePath)]
  pub input_fasta: PathBuf,

  /// Path to a directory containing a dataset.
  ///
  /// See `nextclade dataset --help` on how to obtain datasets.
  ///
  /// If this flag is not provided, the following individual input flags are required: `--input-root-seq`,
  /// `--input-tree`, `--input-qc-config`, and the following individual input files are recommended: `--input-gene-map`,
  /// `--input-pcr-primers`.
  ///
  /// If both the `--input-dataset` and individual `--input-*` flags are provided, each individual flag overrides the
  /// corresponding file in the dataset.
  #[clap(long, short = 'D')]
  #[clap(value_hint = ValueHint::DirPath)]
  pub input_dataset: Option<PathBuf>,

  /// Path to a FASTA file containing reference sequence. This file is expected to contain exactly 1 sequence.
  ///
<<<<<<< HEAD
  /// Overrides path to `tree.json` in the dataset (`--input-dataset`).
  #[clap(long, short = 'r', visible_alias("reference"), visible_alias("input-root-seq"))]
=======
  /// Overrides path to `reference.fasta` in the dataset (`--input-dataset`).
  #[clap(long, short = 'r', alias("reference"), alias("input-root-seq"))]
>>>>>>> 93e02ee5
  #[clap(value_hint = ValueHint::FilePath)]
  pub input_ref: Option<PathBuf>,

  /// Path to Auspice JSON v2 file containing reference tree.
  ///
  /// See https://nextstrain.org/docs/bioinformatics/data-formats.
  ///
  /// Overrides path to `tree.json` in the dataset (`--input-dataset`).
  #[clap(long, short = 'a')]
  #[clap(value_hint = ValueHint::FilePath)]
  pub input_tree: Option<PathBuf>,

  /// Path to a JSON file containing configuration of Quality Control rules.
  ///
  /// Overrides path to `qc.json` in the dataset (`--input-dataset`).
  #[clap(long, short = 'Q')]
  #[clap(value_hint = ValueHint::FilePath)]
  pub input_qc_config: Option<PathBuf>,

  /// Path to a JSON file containing configuration and data specific to a pathogen.
  ///
  /// Overrides path to `virus_properties.json` in the dataset (`--input-dataset`).
  #[clap(long, short = 's')]
  #[clap(value_hint = ValueHint::FilePath)]
  pub input_virus_properties: Option<PathBuf>,

  /// Path to a CSV file containing a list of custom PCR primer sites. This information is used to report mutations in these sites.
  ///
  /// Overrides path to `primers.csv` in the dataset (`--input-dataset`).
  #[clap(long, short = 'p')]
  #[clap(value_hint = ValueHint::FilePath)]
  pub input_pcr_primers: Option<PathBuf>,

  /// Path to a .gff file containing the gene map (genome annotation).
  ///
  /// Gene map (sometimes also called 'genome annotation') is used to find coding regions. If not supplied, coding regions will
  /// not be translated, amino acid sequences will not be output, amino acid mutations will not be detected and nucleotide sequence
  /// alignment will not be informed by codon boundaries
  ///
  /// Overrides path to `genemap.gff` provided by `--input-dataset`.
  ///
  /// Learn more about Generic Feature Format Version 3 (GFF3):
  /// https://github.com/The-Sequence-Ontology/Specifications/blob/master/gff3.md",
  #[clap(long, short = 'm', alias = "genemap")]
  #[clap(value_hint = ValueHint::FilePath)]
  pub input_gene_map: Option<PathBuf>,

  /// Comma-separated list of names of genes to use.
  ///
  /// This defines which peptides will be written into outputs, and which genes will be taken into account during
  /// codon-aware alignment and aminoacid mutations detection. Must only contain gene names present in the gene map. If
  /// this flag is not supplied or its value is an empty string, then all genes found in the gene map will be used.
  ///
  /// Requires `--input-gene-map` to be specified.
  #[clap(
    long,
    short = 'g',
    takes_value = true,
    multiple_values = true,
    use_value_delimiter = true
  )]
  #[clap(value_hint = ValueHint::FilePath)]
  pub genes: Option<Vec<String>>,

  /// Write output files to this directory.
  ///
  /// The base filename can be set using `--output-basename` flag. The paths can be overridden on a per-file basis using `--output-*` flags.
  ///
  /// If the required directory tree does not exist, it will be created.
  #[clap(long, short = 'd')]
  #[clap(value_hint = ValueHint::DirPath)]
  pub output_dir: Option<PathBuf>,

  /// Set the base filename to use for output files.
  ///
  /// To be used together with `--output-dir` flag. By default uses the filename of the sequences file (provided with `--input-fasta`). The paths can be overridden on a per-file basis using `--output-*` flags.
  #[clap(long, short = 'n')]
  pub output_basename: Option<String>,

  /// Whether to include aligned reference nucleotide sequence into output nucleotide sequence FASTA file and reference peptides into output peptide FASTA files.
  #[clap(long)]
  pub include_reference: bool,

  /// Path to output FASTA file with aligned sequences.
  ///
  /// Overrides paths given with `--output-dir` and `--output-basename`.
  ///
  /// If the required directory tree does not exist, it will be created.
  #[clap(long, short = 'o')]
  #[clap(value_hint = ValueHint::AnyPath)]
  pub output_fasta: Option<PathBuf>,

  /// Path to output Newline-delimited JSON (NDJSON) results file.
  ///
  /// This file format is most suitable for further machine processing of the results.
  #[clap(long, short = 'N')]
  #[clap(value_hint = ValueHint::AnyPath)]
  pub output_ndjson: Option<PathBuf>,

  /// Path to output JSON results file.
  ///
  /// This file format is most suitable for further machine processing of the results.
  #[clap(long, short = 'O')]
  #[clap(value_hint = ValueHint::AnyPath)]
  pub output_json: Option<PathBuf>,

  /// Path to output CSV results file.
  ///
  /// This file format is most suitable for human inspection as well as for limited further machine processing of the results.
  ///
  /// CSV and TSV output files are equivalent and only differ in the column delimiters.
  #[clap(long, short = 'c')]
  #[clap(value_hint = ValueHint::AnyPath)]
  pub output_csv: Option<PathBuf>,

  /// Path to output TSV results file.
  ///
  /// This file format is most suitable for human inspection as well as for limited further machine processing of the results.
  ///
  /// CSV and TSV output files are equivalent and only differ in the column delimiters.
  #[clap(long, short = 't')]
  #[clap(value_hint = ValueHint::AnyPath)]
  pub output_tsv: Option<PathBuf>,

  /// Path to output phylogenetic tree with input sequences placed onto it, in Auspice JSON V2 format.
  ///
  /// For file format description see: https://nextstrain.org/docs/bioinformatics/data-formats
  ///
  /// Due to format limitations, it is only feasible to construct the tree for at most a few hundred to a few thousand
  /// sequences. If the tree is not needed, omitting this flag reduces processing time and memory consumption.
  #[clap(long, short = 'T')]
  #[clap(value_hint = ValueHint::AnyPath)]
  pub output_tree: Option<PathBuf>,

  /// Path to output CSV file that contain insertions stripped from the reference alignment.
  ///
  /// Overrides paths given with `--output-dir` and `--output-basename`.
  ///
  /// If the required directory tree does not exist, it will be created.",
  #[clap(long, short = 'I')]
  #[clap(value_hint = ValueHint::AnyPath)]
  pub output_insertions: Option<PathBuf>,

  /// Path to output CSV file containing errors and warnings occurred during processing
  ///
  /// Overrides paths given with `--output-dir` and `--output-basename`).
  ///
  /// If the required directory tree does not exist, it will be created
  #[clap(long, short = 'e')]
  #[clap(value_hint = ValueHint::AnyPath)]
  pub output_errors: Option<PathBuf>,

  #[clap(flatten)]
  pub alignment_params: AlignPairwiseParams,
}

fn generate_completions(shell: &str) -> Result<(), Report> {
  let mut command = NextcladeArgs::command();

  if shell.to_lowercase() == "fig" {
    generate(Fig, &mut command, "nextclade", &mut io::stdout());
    return Ok(());
  }

  let generator =
    Shell::from_str(&shell.to_lowercase()).map_err(|err| eyre!("{}: Possible values: {}", err, SHELLS.join(", ")))?;

  let bin_name = command.get_name().to_owned();

  generate(generator, &mut command, bin_name, &mut io::stdout());

  Ok(())
}

/// Get output filenames provided by user or, if not provided, create filenames based on input fasta
pub fn nextclade_get_output_filenames(run_args: &mut NextcladeRunArgs) -> Result<(), Report> {
  let NextcladeRunArgs { input_fasta, .. } = run_args;

  let basename = run_args.output_basename.get_or_insert(basename(&input_fasta)?);

  let output_dir = run_args
    .output_dir
    .get_or_insert(current_dir().wrap_err("When getting current working directory")?);

  run_args
    .output_fasta
    .get_or_insert(output_dir.join(&basename).with_extension("aligned.fasta"));

  run_args
    .output_ndjson
    .get_or_insert(output_dir.join(&basename).with_extension("ndjson"));

  run_args
    .output_json
    .get_or_insert(output_dir.join(&basename).with_extension("json"));

  run_args
    .output_csv
    .get_or_insert(output_dir.join(&basename).with_extension("csv"));

  run_args
    .output_tsv
    .get_or_insert(output_dir.join(&basename).with_extension("tsv"));

  run_args
    .output_insertions
    .get_or_insert(output_dir.join(&basename).with_extension("insertions.csv"));

  run_args
    .output_errors
    .get_or_insert(output_dir.join(&basename).with_extension("errors.csv"));

  Ok(())
}

/// Get input filenames provided by user or, if not provided, deduce them from the dataset
pub fn nextclade_get_input_filenames(run_args: &mut NextcladeRunArgs) -> Result<(), Report> {
  let NextcladeRunArgs {
    input_dataset,
    input_ref,
    input_tree,
    input_qc_config,
    input_virus_properties,
    input_pcr_primers,
    input_gene_map,
    ..
  } = run_args;

  match input_dataset {
    None => {
      // If `--input-dataset` is not present, then check if the required individual input flags are provided
      let missing_args = &[
        (String::from("--input_ref"), input_ref),
        (String::from("--input_tree"), input_tree),
        (String::from("--input_qc_config"), input_qc_config),
        (String::from("--input_virus_properties"), input_virus_properties),
      ]
      .into_iter()
      .filter_map(|(key, val)| match val {
        None => Some(key),
        Some(_) => None,
      })
      .collect_vec();

      if !missing_args.is_empty() {
        let missing_args_str = missing_args.join("  \n");
        return make_error!(
          "When `--input-dataset` is not specified, the following arguments are required:\n{missing_args_str}"
        );
      }

      Ok(())
    }
    Some(input_dataset) => {
      // If `--input-dataset` is present, take input paths from it, unless individual input flags are provided
      input_ref.get_or_insert(input_dataset.join("reference.fasta"));
      input_tree.get_or_insert(input_dataset.join("tree.json"));
      input_qc_config.get_or_insert(input_dataset.join("qc.json"));
      input_virus_properties.get_or_insert(input_dataset.join("virus_properties.json"));
      input_pcr_primers.get_or_insert(input_dataset.join("primers.csv"));
      input_gene_map.get_or_insert(input_dataset.join("genemap.gff"));
      Ok(())
    }
  }
}

pub fn nextclade_parse_cli_args() -> Result<NextcladeArgs, Report> {
  let mut args = NextcladeArgs::parse();

  // --verbosity=<level> and --silent take priority over -v and -q
  let filter_level = if args.silent {
    LevelFilter::Off
  } else {
    match args.verbosity {
      None => args.verbose.log_level_filter(),
      Some(verbosity) => verbosity,
    }
  };

  setup_logger(filter_level);

  match &mut args.command {
    Some(NextcladeCommands::Completions { shell }) => {
      generate_completions(shell).wrap_err_with(|| format!("When generating completions for shell '{shell}'"))?;
    }
    Some(NextcladeCommands::Run { 0: ref mut run_args }) => {
      nextclade_get_input_filenames(run_args)?;
      nextclade_get_output_filenames(run_args).wrap_err("When deducing output filenames")?;
    }
    _ => {}
  }

  Ok(args)
}<|MERGE_RESOLUTION|>--- conflicted
+++ resolved
@@ -231,13 +231,8 @@
 
   /// Path to a FASTA file containing reference sequence. This file is expected to contain exactly 1 sequence.
   ///
-<<<<<<< HEAD
-  /// Overrides path to `tree.json` in the dataset (`--input-dataset`).
+  /// Overrides path to `reference.fasta` in the dataset (`--input-dataset`).
   #[clap(long, short = 'r', visible_alias("reference"), visible_alias("input-root-seq"))]
-=======
-  /// Overrides path to `reference.fasta` in the dataset (`--input-dataset`).
-  #[clap(long, short = 'r', alias("reference"), alias("input-root-seq"))]
->>>>>>> 93e02ee5
   #[clap(value_hint = ValueHint::FilePath)]
   pub input_ref: Option<PathBuf>,
 
