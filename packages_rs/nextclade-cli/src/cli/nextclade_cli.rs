use crate::cli::nextclade_dataset_get::nextclade_dataset_get;
use crate::cli::nextclade_dataset_list::nextclade_dataset_list;
use crate::cli::nextclade_loop::nextclade_run;
use crate::cli::nextclade_seq_sort::nextclade_seq_sort;
use crate::cli::verbosity::{Verbosity, WarnLevel};
use crate::io::http_client::ProxyConfig;
use clap::builder::styling;
use clap::{ArgGroup, CommandFactory, Parser, Subcommand, ValueEnum, ValueHint};
use clap_complete::{generate, Generator, Shell};
use clap_complete_fig::Fig;
use eyre::{eyre, ContextCompat, Report, WrapErr};
use itertools::Itertools;
use lazy_static::lazy_static;
use nextclade::io::fs::add_extension;
use nextclade::run::params::NextcladeInputParamsOptional;
use nextclade::sort::params::NextcladeSeqSortParams;
use nextclade::utils::global_init::setup_logger;
use nextclade::{getenv, make_error};
use std::fmt::Debug;
use std::io;
use std::path::PathBuf;
use std::str::FromStr;
use strum::IntoEnumIterator;
use strum_macros::EnumIter;
use url::Url;

const DATA_FULL_DOMAIN: &str = getenv!("DATA_FULL_DOMAIN");

lazy_static! {
  pub static ref SHELLS: Vec<&'static str> = ["bash", "elvish", "fish", "fig", "powershell", "zsh"].to_vec();
}

<<<<<<< HEAD
=======
fn styles() -> styling::Styles {
  styling::Styles::styled()
    .header(styling::AnsiColor::Green.on_default() | styling::Effects::BOLD)
    .usage(styling::AnsiColor::Green.on_default() | styling::Effects::BOLD)
    .literal(styling::AnsiColor::Blue.on_default() | styling::Effects::BOLD)
    .placeholder(styling::AnsiColor::Cyan.on_default())
}

>>>>>>> 42fb63fe
#[derive(Parser, Debug)]
#[clap(name = "nextclade")]
#[clap(author, version)]
#[clap(verbatim_doc_comment)]
#[clap(styles = styles())]
/// Viral genome alignment, mutation calling, clade assignment, quality checks and phylogenetic placement.
///
/// Nextclade is a part of Nextstrain: https://nextstrain.org
///
/// Documentation: https://docs.nextstrain.org/projects/nextclade
/// Nextclade Web: https://clades.nextstrain.org
/// Publication:   https://doi.org/10.21105/joss.03773
///
/// For short help type: `nextclade -h`, for extended help type: `nextclade --help`. Each subcommand has its own help, for example: `nextclade run --help`.
pub struct NextcladeArgs {
  #[clap(subcommand)]
  pub command: NextcladeCommands,

  /// Make output more quiet or more verbose
  #[clap(flatten, next_help_heading = "  Verbosity")]
  pub verbosity: Verbosity<WarnLevel>,
}

#[derive(Subcommand, Debug)]
#[clap(verbatim_doc_comment)]
pub enum NextcladeCommands {
  /// Generate shell completions.
  ///
  /// This will print the completions file contents to the console. Refer to your shell's documentation on how to install the completions.
  ///
  /// Example for Ubuntu Linux:
  ///
  ///    nextclade completions bash > ~/.local/share/bash-completion/nextclade
  ///
  Completions {
    /// Name of the shell to generate appropriate completions
    #[clap(value_name = "SHELL", default_value_t = String::from("bash"), value_parser = SHELLS.clone())]
    shell: String,
  },

  /// Run sequence analysis: alignment, mutation calling, clade assignment, quality checks and phylogenetic placement
  ///
  /// For short help type: `nextclade -h`, for extended help type: `nextclade --help`. Each subcommand has its own help, for example: `nextclade run --help`.
  Run(Box<NextcladeRunArgs>),

  /// List and download available Nextclade datasets (pathogens)
  ///
  /// For short help type: `nextclade -h`, for extended help type: `nextclade --help`. Each subcommand has its own help, for example: `nextclade dataset --help`.
  Dataset(Box<NextcladeDatasetArgs>),

  /// Sort sequences according to the inferred Nextclade dataset (pathogen)
  ///
  /// For short help type: `nextclade -h`, for extended help type: `nextclade --help`. Each subcommand has its own help, for example: `nextclade sort --help`.
  Sort(Box<NextcladeSortArgs>),
}

#[derive(Parser, Debug)]
pub struct NextcladeDatasetArgs {
  #[clap(subcommand)]
  pub command: NextcladeDatasetCommands,
}

#[derive(Subcommand, Debug)]
#[clap(verbatim_doc_comment)]
pub enum NextcladeDatasetCommands {
  /// List available Nextclade datasets
  ///
  /// For short help type: `nextclade -h`, for extended help type: `nextclade --help`. Each subcommand has its own help, for example: `nextclade run --help`.
  List(NextcladeDatasetListArgs),

  /// Download available Nextclade datasets
  ///
  /// For short help type: `nextclade -h`, for extended help type: `nextclade --help`. Each subcommand has its own help, for example: `nextclade run --help`.
  Get(NextcladeDatasetGetArgs),
}

#[allow(clippy::struct_excessive_bools)]
#[derive(Parser, Debug)]
#[clap(verbatim_doc_comment)]
pub struct NextcladeDatasetListArgs {
  /// Restrict list to datasets with this exact name.
  ///
  /// Can be used to test if a dataset exists.
  #[clap(long, short = 'n')]
  #[clap(value_hint = ValueHint::Other)]
  pub name: Option<String>,

  /// REMOVED
  #[clap(long, short = 'r')]
  #[clap(value_hint = ValueHint::Other)]
  #[clap(hide_long_help = true, hide_short_help = true)]
  pub reference: Option<String>,

  /// Restrict list to datasets with this exact version tag.
  #[clap(long, short = 't')]
  #[clap(value_hint = ValueHint::Other)]
  pub tag: Option<String>,

  /// REMOVED
  #[clap(long, short = 'a')]
  #[clap(value_hint = ValueHint::Other)]
  #[clap(hide_long_help = true, hide_short_help = true)]
  pub attribute: Vec<String>,

  /// Include dataset versions that are incompatible with this version of Nextclade CLI.
  ///
  /// By default the incompatible versions are omitted.
  #[clap(long)]
  pub include_incompatible: bool,

  /// REMOVED
  #[clap(long)]
  #[clap(hide_long_help = true, hide_short_help = true)]
  pub include_old: Option<bool>,

  /// Include deprecated datasets.
  ///
  /// By default the deprecated datasets are omitted.
  ///
  /// Authors can mark a dataset as deprecated to express that the dataset will no longer be updated and/or supported. Reach out to dataset authors for concrete details.
  #[clap(long)]
  pub include_deprecated: bool,

  /// Include experimental datasets.
  ///
  /// By default the experimental datasets are omitted.
  ///
  /// Authors can mark a dataset as experimental when development of the dataset is still in progress, or if the dataset is incomplete or of lower quality than usual. Use at own risk. Reach out to dataset authors if interested in further development and stabilizing of a particular dataset, and consider contributing.
  #[clap(long)]
  pub include_experimental: bool,

  /// Include community datasets.
  ///
  /// By default the community datasets are omitted.
  ///
  /// Community datasets are the datasets provided by the members of the broader Nextclade community. These datasets may vary in quality and completeness. Depending on authors' goals, these datasets may be created for specific purposes, rather than for general use. Nextclade team is unable to verify correctness of these datasets and does not provide support for them. For all questions regarding a concrete community dataset, please read its documentation and reach out to its authors.
  #[clap(long)]
  pub include_community: bool,

  /// Print output in JSON format.
  #[clap(long)]
  pub json: bool,

  /// Print only names of the datasets, without other details.
  #[clap(long)]
  pub only_names: bool,

  /// Use custom dataset server.
  ///
  /// You can host your own dataset server, with one or more datasets, grouped into dataset collections, and use this server to provide datasets to users of Nextclade CLI and Nextclade Web. Refer to Nextclade dataset documentation for more details.
  #[clap(long)]
  #[clap(value_hint = ValueHint::Url)]
  #[clap(default_value_t = Url::from_str(DATA_FULL_DOMAIN).expect("Invalid URL"))]
  pub server: Url,

  #[clap(flatten)]
  pub proxy_config: ProxyConfig,
}

#[derive(Parser, Debug)]
#[clap(verbatim_doc_comment)]
#[clap(group(ArgGroup::new("outputs").required(true).multiple(false)))]
pub struct NextcladeDatasetGetArgs {
  /// Name of the dataset to download. Type `nextclade dataset list` to view available datasets.
  #[clap(long, short = 'n')]
  #[clap(value_hint = ValueHint::Other)]
  pub name: String,

  /// REMOVED
  #[clap(long, short = 'r')]
  #[clap(value_hint = ValueHint::Other)]
  #[clap(hide_long_help = true, hide_short_help = true)]
  pub reference: Option<String>,

  /// Version tag of the dataset to download.
  ///
  /// If this flag is not provided the latest version is downloaded.
  #[clap(long, short = 't')]
  #[clap(value_hint = ValueHint::Other)]
  pub tag: Option<String>,

  /// REMOVED
  #[clap(long, short = 'a')]
  #[clap(value_hint = ValueHint::Other)]
  #[clap(hide_long_help = true, hide_short_help = true)]
  pub attribute: Vec<String>,

  /// Use custom dataset server.
  ///
  /// You can host your own dataset server, with one or more datasets, grouped into dataset collections, and use this server to provide datasets to users of Nextclade CLI and Nextclade Web. Refer to Nextclade dataset documentation for more details.
  #[clap(long)]
  #[clap(value_hint = ValueHint::Url)]
  #[clap(default_value_t = Url::from_str(DATA_FULL_DOMAIN).expect("Invalid URL"))]
  pub server: Url,

  /// Path to directory to write dataset files to.
  ///
  /// This flag is mutually exclusive with `--output-zip`, and provides the equivalent output, but in the form of
  /// a directory with files, instead of a compressed zip archive.
  ///
  /// If the required directory tree does not exist, it will be created.
  #[clap(long, short = 'o')]
  #[clap(value_hint = ValueHint::DirPath)]
  #[clap(group = "outputs")]
  pub output_dir: Option<PathBuf>,

  /// Path to resulting dataset zip file.
  ///
  /// This flag is mutually exclusive with `--output-dir`, and provides the equivalent output, but in the form of
  /// compressed zip archive instead of a directory with files.
  ///
  /// If the required directory tree does not exist, it will be created.
  #[clap(long, short = 'z')]
  #[clap(value_hint = ValueHint::FilePath)]
  #[clap(group = "outputs")]
  pub output_zip: Option<PathBuf>,

  #[clap(flatten)]
  pub proxy_config: ProxyConfig,
}

#[derive(Copy, Debug, Clone, PartialEq, Eq, PartialOrd, Ord, ValueEnum, EnumIter)]
pub enum NextcladeOutputSelection {
  All,
  Fasta,
  Json,
  Ndjson,
  Csv,
  Tsv,
  Tree,
  TreeNwk,
  Translations,
}

#[derive(Parser, Debug, Clone)]
pub struct NextcladeRunInputArgs {
  /// Path to one or multiple FASTA files with input sequences
  ///
  /// Supports the following compression formats: "gz", "bz2", "xz", "zst". If no files provided, the plain fasta input is read from standard input (stdin).
  ///
  /// See: https://en.wikipedia.org/wiki/FASTA_format
  #[clap(value_hint = ValueHint::FilePath)]
  #[clap(display_order = 1)]
  pub input_fastas: Vec<PathBuf>,

  /// REMOVED. Use positional arguments instead.
  ///
  /// Example: nextclade run -D dataset/ -O out/ seq1.fasta seq2.fasta
  #[clap(long, short = 'i', visible_alias("sequences"))]
  #[clap(value_hint = ValueHint::FilePath)]
  #[clap(hide_long_help = true, hide_short_help = true)]
  pub input_fasta: Option<PathBuf>,

  /// Path to a directory or a zip file containing a dataset.
  ///
  /// See `nextclade dataset --help` on how to obtain datasets.
  ///
  /// If this flag is not provided, no dataset will be loaded and individual input files have to be provided instead. In this case  `--input-ref` is required and `--input-gene-map`, `--input-tree` and `--input-pathogen-json` are optional.
  ///
  /// If both the `--input-dataset` and individual `--input-*` flags are provided, each individual flag overrides the
  /// corresponding file in the dataset.
  ///
  /// Please refer to Nextclade documentation for more details about Nextclade datasets and their files.
  #[clap(long, short = 'D')]
  #[clap(value_hint = ValueHint::AnyPath)]
  pub input_dataset: Option<PathBuf>,

  /// Name of the dataset to download and use during the run
  ///
  /// This is a convenience shortcut to first downloading a dataset and then immediately running with it. Providing this flag is equivalent to running 2 commands: `dataset get` followed by `run`, with the difference that the dataset files from the first command are not saved to disk and cannot be reused later. The default parameters are used for the dataset (e.g. default reference name and latest version tag).
  ///
  /// See `dataset get --help` and `dataset list --help` for more details.
  ///
  /// Note that when using this flag, the dataset will be downloaded on every run. If a new version of the dataset is released between two runs, they will use different versions of the dataset and may produce different results. For the most reproducible runs, and for more control, use the usual 2-step flow with `dataset get` followed by `run`.
  ///
  /// This flag is mutually exclusive with `--input_dataset`
  #[clap(long, short = 'd')]
  pub dataset_name: Option<String>,

  /// Path to a FASTA file containing reference sequence. This file should contain exactly 1 sequence.
  ///
  /// Overrides path to `reference.fasta` in the dataset (`--input-dataset`).
  ///
  /// Supports the following compression formats: "gz", "bz2", "xz", "zst". Use "-" to read uncompressed data from standard input (stdin).
  #[clap(long, short = 'r', visible_alias("reference"), visible_alias("input-root-seq"))]
  #[clap(value_hint = ValueHint::FilePath)]
  pub input_ref: Option<PathBuf>,

  /// Path to Auspice JSON v2 file containing reference tree.
  ///
  /// See https://nextstrain.org/docs/bioinformatics/data-formats.
  ///
  /// Overrides path to `tree.json` in the dataset (`--input-dataset`).
  ///
  /// Supports the following compression formats: "gz", "bz2", "xz", "zst". Use "-" to read uncompressed data from standard input (stdin).
  #[clap(long, short = 'a')]
  #[clap(value_hint = ValueHint::FilePath)]
  pub input_tree: Option<PathBuf>,

  /// REMOVED. The qc.json file have been merged into pathogen.json, see `--input-pathogen-json`
  #[clap(long, short = 'Q')]
  #[clap(value_hint = ValueHint::FilePath)]
  #[clap(hide_long_help = true, hide_short_help = true)]
  pub input_qc_config: Option<PathBuf>,

  /// Path to a JSON file containing configuration and data specific to a pathogen.
  ///
  /// Overrides path to `virus_properties.json` in the dataset (`--input-dataset`).
  ///
  /// Supports the following compression formats: "gz", "bz2", "xz", "zst". Use "-" to read uncompressed data from standard input (stdin).
  #[clap(long, short = 'R')]
  #[clap(value_hint = ValueHint::FilePath)]
  pub input_pathogen_json: Option<PathBuf>,

  /// REMOVED. Merged into pathogen.json, see `--input-pathogen`
  #[clap(long, short = 'p')]
  #[clap(value_hint = ValueHint::FilePath)]
  #[clap(hide_long_help = true, hide_short_help = true)]
  pub input_pcr_primers: Option<PathBuf>,

  /// Path to a GFF3 file containing (genome annotation).
  ///
  /// Genome annotation is used to find coding regions. If not supplied, coding regions will
  /// not be translated, amino acid sequences will not be output, amino acid mutations will not be detected and nucleotide sequence
  /// alignment will not be informed by codon boundaries
  ///
  /// List of genes can be restricted using `--genes` flag. Otherwise all genes found in the genome annotation will be used.
  ///
  /// Overrides genome annotation provided by the dataset (`--input-dataset` or `--dataset-name`).
  ///
  /// Learn more about Generic Feature Format Version 3 (GFF3):
  /// https://github.com/The-Sequence-Ontology/Specifications/blob/master/gff3.md
  ///
  /// Supports the following compression formats: "gz", "bz2", "xz", "zst". Use "-" to read uncompressed data from standard input (stdin).
  #[clap(long, short = 'm', alias = "genemap")]
  #[clap(value_hint = ValueHint::FilePath)]
  pub input_annotation: Option<PathBuf>,

  /// Comma-separated list of names of genes to use.
  ///
  /// This defines which peptides will be written into outputs, and which genes will be taken into account during
  /// codon-aware alignment and aminoacid mutations detection. Must only contain gene names present in the genome annotation. If
  /// this flag is not supplied or its value is an empty string, then all genes found in the genome annotation will be used.
  ///
  /// Requires `--input-gene-map` to be specified.
  #[clap(
    long,
    short = 'g',
    num_args=1..,
    use_value_delimiter = true
  )]
  #[clap(value_hint = ValueHint::FilePath)]
  pub genes: Option<Vec<String>>,

  /// Use custom dataset server
  #[clap(long)]
  #[clap(value_hint = ValueHint::Url)]
  #[clap(default_value_t = Url::from_str(DATA_FULL_DOMAIN).expect("Invalid URL"))]
  pub server: Url,
}

#[allow(clippy::struct_excessive_bools)]
#[derive(Parser, Debug, Clone)]
pub struct NextcladeRunOutputArgs {
  /// REMOVED. Use `--output-all` instead
  #[clap(long)]
  #[clap(value_hint = ValueHint::DirPath)]
  #[clap(hide_long_help = true, hide_short_help = true)]
  pub output_dir: Option<PathBuf>,

  /// Produce all of the output files into this directory, using default basename and predefined suffixes and extensions. This is equivalent to specifying each of the individual `--output-*` flags. Convenient when you want to receive all or most of output files into the same directory and don't care about their filenames.
  ///
  /// Output files can be optionally included or excluded using `--output-selection` flag.
  /// The base filename can be set using `--output-basename` flag.
  ///
  /// If both the `--output-all` and individual `--output-*` flags are provided, each individual flag overrides the corresponding default output path.
  ///
  /// At least one of the output flags is required: `--output-all`, `--output-fasta`, `--output-ndjson`, `--output-json`, `--output-csv`, `--output-tsv`, `--output-tree`, `--output-translations`.
  ///
  /// If the required directory tree does not exist, it will be created.
  #[clap(long, short = 'O')]
  #[clap(value_hint = ValueHint::DirPath)]
  pub output_all: Option<PathBuf>,

  /// Set the base filename to use for output files.
  ///
  /// By default the base filename is extracted from the input sequences file (provided with `--input-fasta`).
  ///
  /// Only valid together with `--output-all` flag.
  #[clap(long, short = 'n')]
  #[clap(requires = "output_all")]
  pub output_basename: Option<String>,

  /// Restricts outputs for `--output-all` flag.
  ///
  /// Should contain a comma-separated list of names of output files to produce.
  ///
  /// If 'all' is present in the list, then all other entries are ignored and all outputs are produced.
  ///
  /// Only valid together with `--output-all` flag.
  #[clap(
    long,
    short = 's',
    num_args=1..,
    use_value_delimiter = true
  )]
  #[clap(requires = "output_all")]
  #[clap(value_enum)]
  pub output_selection: Vec<NextcladeOutputSelection>,

  /// Path to output FASTA file with aligned sequences.
  ///
  /// Takes precedence over paths configured with `--output-all`, `--output-basename` and `--output-selection`.
  ///
  /// If the provided file path ends with one of the supported extensions: "gz", "bz2", "xz", "zst", then the file will be written compressed. Use "-" to write the uncompressed to standard output (stdout).
  ///
  /// If the required directory tree does not exist, it will be created.
  #[clap(long, short = 'o')]
  #[clap(value_hint = ValueHint::AnyPath)]
  pub output_fasta: Option<PathBuf>,

  /// Template string for path to output fasta files containing translated and aligned peptides. A separate file will be generated for every gene.
  ///
  /// The string should contain template variable `{gene}`, where the gene name will be substituted.
  /// Make sure you properly quote and/or escape the curly braces, so that your shell, programming language or pipeline manager does not attempt to substitute the variables.
  ///
  /// Takes precedence over paths configured with `--output-all`, `--output-basename` and `--output-selection`.
  ///
  /// If the provided file path ends with one of the supported extensions: "gz", "bz2", "xz", "zst", then the file will be written compressed. Use "-" to write the uncompressed to standard output (stdout).
  ///
  /// If the required directory tree does not exist, it will be created.
  ///
  /// Example for bash shell:
  ///
  ///   --output-translations='output_dir/gene_{gene}.translation.fasta'
  #[clap(long, short = 'P')]
  #[clap(value_hint = ValueHint::AnyPath)]
  pub output_translations: Option<String>,

  /// Path to output Newline-delimited JSON (NDJSON) results file.
  ///
  /// This file format is most suitable for further machine processing of the results. By contrast to plain json, it can be streamed line-by line, so much bigger outputs are feasible.
  ///
  /// Takes precedence over paths configured with `--output-all`, `--output-basename` and `--output-selection`.
  ///
  /// If the provided file path ends with one of the supported extensions: "gz", "bz2", "xz", "zst", then the file will be written compressed. Use "-" to write the uncompressed to standard output (stdout).
  ///
  /// If the required directory tree does not exist, it will be created.
  #[clap(long, short = 'N')]
  #[clap(value_hint = ValueHint::AnyPath)]
  pub output_ndjson: Option<PathBuf>,

  /// Path to output JSON results file.
  ///
  /// This file format is most suitable for further machine processing of the results.
  ///
  /// Takes precedence over paths configured with `--output-all`, `--output-basename` and `--output-selection`.
  ///
  /// If the provided file path ends with one of the supported extensions: "gz", "bz2", "xz", "zst", then the file will be written compressed. Use "-" to write the uncompressed to standard output (stdout).
  ///
  /// If the required directory tree does not exist, it will be created.
  #[clap(long, short = 'J')]
  #[clap(value_hint = ValueHint::AnyPath)]
  pub output_json: Option<PathBuf>,

  /// Path to output CSV results file (delimiter: semicolon)
  ///
  /// This file format is most suitable for human inspection as well as for limited further machine processing of the results.
  ///
  /// CSV and TSV output files are equivalent and only differ in the column delimiters.
  ///
  /// Takes precedence over paths configured with `--output-all`, `--output-basename` and `--output-selection`.
  ///
  /// If the provided file path ends with one of the supported extensions: "gz", "bz2", "xz", "zst", then the file will be written compressed. Use "-" to write the uncompressed to standard output (stdout).
  ///
  /// If the required directory tree does not exist, it will be created.
  #[clap(long, short = 'c')]
  #[clap(value_hint = ValueHint::AnyPath)]
  pub output_csv: Option<PathBuf>,

  /// Path to output TSV results file (delimiter: tab)
  ///
  /// This file format is most suitable for human inspection as well as for limited further machine processing of the results.
  ///
  /// CSV and TSV output files are equivalent and only differ in the column delimiters.
  ///
  /// Takes precedence over paths configured with `--output-all`, `--output-basename` and `--output-selection`.
  ///
  /// If the provided file path ends with one of the supported extensions: "gz", "bz2", "xz", "zst", then the file will be written compressed. Use "-" to write the uncompressed to standard output (stdout).
  ///
  /// If the required directory tree does not exist, it will be created.
  #[clap(long, short = 't')]
  #[clap(value_hint = ValueHint::AnyPath)]
  pub output_tsv: Option<PathBuf>,

  /// Restricts columns written into tabular output files (CSV and TSV).
  ///
  /// Should contain a comma-separated list of individual column names and/or column category names to include into both CSV and TSV outputs.
  ///
  /// If this flag is omitted, or if category 'all' is present in the list, then all other entries are ignored and all columns are written.
  ///
  /// Only valid together with one or multiple of flags: `--output-csv`, `--output-tsv`, `--output-all`.
  #[clap(
    long,
    short = 'C',
    num_args=1..,
    use_value_delimiter = true
  )]
  pub output_columns_selection: Vec<String>,

  /// Path to output phylogenetic graph with input sequences placed onto it, in Nextclade graph JSON format.
  ///
  /// Currently this format is not stable and not documented. It can change at any time without a warning. Use it at own risk.
  ///
  /// Due to format limitations, it is only feasible to construct the tree for at most a few hundred to a few thousand
  /// sequences. If the tree is not needed, omitting this flag reduces processing time and memory consumption.
  ///
  /// Takes precedence over paths configured with `--output-all`, `--output-basename` and `--output-selection`.
  ///
  /// If the provided file path ends with one of the supported extensions: "gz", "bz2", "xz", "zst", then the file will be written compressed. Use "-" to write the uncompressed to standard output (stdout).
  ///
  /// If the required directory tree does not exist, it will be created.
  #[clap(long)]
  #[clap(value_hint = ValueHint::AnyPath)]
  pub output_graph: Option<PathBuf>,

  /// Path to output phylogenetic tree with input sequences placed onto it, in Auspice JSON V2 format.
  ///
  /// For file format description see: https://nextstrain.org/docs/bioinformatics/data-formats
  ///
  /// Due to format limitations, it is only feasible to construct the tree for at most a few hundred to a few thousand
  /// sequences. If the tree is not needed, omitting this flag reduces processing time and memory consumption.
  ///
  /// Takes precedence over paths configured with `--output-all`, `--output-basename` and `--output-selection`.
  ///
  /// If the provided file path ends with one of the supported extensions: "gz", "bz2", "xz", "zst", then the file will be written compressed. Use "-" to write the uncompressed to standard output (stdout).
  ///
  /// If the required directory tree does not exist, it will be created.
  #[clap(long, short = 'T')]
  #[clap(value_hint = ValueHint::AnyPath)]
  pub output_tree: Option<PathBuf>,

  /// Path to output phylogenetic tree with input sequences placed onto it, in Newick format (New Hampshire tree format)
  ///
  /// For file format description see: https://en.wikipedia.org/wiki/Newick_format
  ///
  /// Takes precedence over paths configured with `--output-all`, `--output-basename` and `--output-selection`.
  ///
  /// If the provided file path ends with one of the supported extensions: "gz", "bz2", "xz", "zst", then the file will be written compressed. Use "-" to write the uncompressed to standard output (stdout).
  ///
  /// If the required directory tree does not exist, it will be created.
  #[clap(long)]
  #[clap(value_hint = ValueHint::AnyPath)]
  pub output_tree_nwk: Option<PathBuf>,

  /// REMOVED. The argument `--output-insertions` have been removed in favor of `--output-csv` and `--output-tsv`.
  #[clap(long, short = 'I')]
  #[clap(value_hint = ValueHint::AnyPath)]
  #[clap(hide_long_help = true, hide_short_help = true)]
  pub output_insertions: Option<PathBuf>,

  /// REMOVED. The argument `--output-errors` have been removed in favor of `--output-csv` and `--output-tsv`.
  #[clap(long, short = 'e')]
  #[clap(value_hint = ValueHint::AnyPath)]
  #[clap(hide_long_help = true, hide_short_help = true)]
  pub output_errors: Option<PathBuf>,
}

#[derive(Parser, Debug, Clone)]
pub struct NextcladeRunOtherParams {
  /// Number of processing jobs. If not specified, all available CPU threads will be used.
  #[clap(global = false, long, short = 'j', default_value_t = num_cpus::get())]
  pub jobs: usize,
}

#[derive(Parser, Debug, Clone)]
pub struct NextcladeRunArgs {
  #[clap(flatten, next_help_heading = "  Inputs")]
  pub inputs: NextcladeRunInputArgs,

  #[clap(flatten, next_help_heading = "  Outputs")]
  pub outputs: NextcladeRunOutputArgs,

  #[clap(flatten)]
  pub params: NextcladeInputParamsOptional,

  #[clap(flatten, next_help_heading = "  Other")]
  pub other_params: NextcladeRunOtherParams,
}

#[allow(clippy::struct_excessive_bools)]
#[derive(Parser, Debug)]
#[clap(verbatim_doc_comment)]
pub struct NextcladeSortArgs {
  /// Path to one or multiple FASTA files with input sequences
  ///
  /// Supports the following compression formats: "gz", "bz2", "xz", "zst". If no files provided, the plain fasta input is read from standard input (stdin).
  ///
  /// See: https://en.wikipedia.org/wiki/FASTA_format
  #[clap(value_hint = ValueHint::FilePath)]
  #[clap(display_order = 1)]
  pub input_fastas: Vec<PathBuf>,

  /// Path to input minimizer index JSON file.
  ///
  /// By default the latest reference minimizer index is fetched from the dataset server (default or customized with `--server` argument). If this argument is provided, the algorithm skips fetching the default index and uses the index provided in the the JSON file.
  ///
  /// Supports the following compression formats: "gz", "bz2", "xz", "zst". Use "-" to read uncompressed data from standard input (stdin).
  #[clap(long, short = 'm')]
  #[clap(value_hint = ValueHint::FilePath)]
  #[clap(display_order = 1)]
  pub input_minimizer_index_json: Option<PathBuf>,

  /// Path to output directory
  ///
  /// Sequences will be written in subdirectories: one subdirectory per dataset. Sequences inferred to be belonging to a particular dataset wil lbe places in the corresponding subdirectory. The subdirectory tree can be nested, depending on how dataset names are organized.
  ///
  /// Mutually exclusive with `--output`.
  ///
  #[clap(long)]
  #[clap(value_hint = ValueHint::DirPath)]
  #[clap(hide_long_help = true, hide_short_help = true)]
  #[clap(group = "outputs")]
  pub output_dir: Option<PathBuf>,

  /// Template string for the file path to output sorted sequences. A separate file will be generated per dataset.
  ///
  /// The string should contain template variable `{name}`, where the dataset name will be substituted. Note that if the `{name}` variable contains slashes, they will be interpreted as path segments and subdirectories will be created.
  ///
  /// Make sure you properly quote and/or escape the curly braces, so that your shell, programming language or pipeline manager does not attempt to substitute the variables.
  ///
  /// Mutually exclusive with `--output-dir`.
  ///
  /// If the provided file path ends with one of the supported extensions: "gz", "bz2", "xz", "zst", then the file will be written compressed.
  ///
  /// If the required directory tree does not exist, it will be created.
  ///
  /// Example for bash shell:
  ///
  ///   --output='outputs/{name}/sorted.fasta.gz'
  #[clap(long)]
  #[clap(value_hint = ValueHint::DirPath)]
  #[clap(hide_long_help = true, hide_short_help = true)]
  #[clap(group = "outputs")]
  pub output: Option<String>,

  #[clap(flatten, next_help_heading = "  Algorithm")]
  pub search_params: NextcladeSeqSortParams,

  #[clap(flatten, next_help_heading = "  Other")]
  pub other_params: NextcladeRunOtherParams,

  /// Use custom dataset server.
  ///
  /// You can host your own dataset server, with one or more datasets, grouped into dataset collections, and use this server to provide datasets to users of Nextclade CLI and Nextclade Web. Refer to Nextclade dataset documentation for more details.
  #[clap(long)]
  #[clap(value_hint = ValueHint::Url)]
  #[clap(default_value_t = Url::from_str(DATA_FULL_DOMAIN).expect("Invalid URL"))]
  pub server: Url,

  #[clap(flatten)]
  pub proxy_config: ProxyConfig,
}

fn generate_completions(shell: &str) -> Result<(), Report> {
  let mut command = NextcladeArgs::command();

  if shell.to_lowercase() == "fig" {
    generate(Fig, &mut command, "nextclade", &mut io::stdout());
    return Ok(());
  }

  let generator = <Shell as ValueEnum>::from_str(&shell.to_lowercase(), true)
    .map_err(|err| eyre!("{}: Possible values: {}", err, SHELLS.join(", ")))?;

  let bin_name = command.get_name().to_owned();

  generate(generator, &mut command, bin_name, &mut io::stdout());

  Ok(())
}

/// Get output filenames provided by user or, if not provided, create filenames based on input fasta
pub fn nextclade_get_output_filenames(run_args: &mut NextcladeRunArgs) -> Result<(), Report> {
  let NextcladeRunArgs {
    outputs:
      NextcladeRunOutputArgs {
        output_all,
        output_basename,
        output_selection,
        output_fasta,
        output_translations,
        output_ndjson,
        output_json,
        output_csv,
        output_tsv,
        output_tree,
        output_tree_nwk,
        ..
      },
    ..
  } = run_args;

  // If `--output-all` is provided, then we need to deduce default output filenames,
  // while taking care to preserve values of any individual `--output-*` flags,
  // as well as to honor restrictions put by the `--output-selection` flag, if provided.
  if let Some(output_all) = output_all {
    let output_basename = output_basename.clone().unwrap_or_else(|| "nextclade".to_owned());

    let default_output_file_path = output_all.join(&output_basename);

    // If `--output-selection` is empty or contains `all`, then fill it with all possible variants
    if output_selection.is_empty() || output_selection.contains(&NextcladeOutputSelection::All) {
      *output_selection = NextcladeOutputSelection::iter().collect_vec();
    }

    // We use `Option::get_or_insert()` mutable method here in order
    // to set default output filenames only if they are not provided.

    if output_selection.contains(&NextcladeOutputSelection::Fasta) {
      output_fasta.get_or_insert(add_extension(&default_output_file_path, "aligned.fasta"));
    }

    if output_selection.contains(&NextcladeOutputSelection::Translations) {
      let output_translations_path =
        default_output_file_path.with_file_name(format!("{output_basename}_gene_{{gene}}"));
      let output_translations_path = add_extension(output_translations_path, "translation.fasta");

      let output_translations_template = output_translations_path
        .to_str()
        .wrap_err_with(|| format!("When converting path to string: '{output_translations_path:?}'"))?
        .to_owned();

      output_translations.get_or_insert(output_translations_template);
    }

    if output_selection.contains(&NextcladeOutputSelection::Ndjson) {
      output_ndjson.get_or_insert(add_extension(&default_output_file_path, "ndjson"));
    }

    if output_selection.contains(&NextcladeOutputSelection::Json) {
      output_json.get_or_insert(add_extension(&default_output_file_path, "json"));
    }

    if output_selection.contains(&NextcladeOutputSelection::Csv) {
      output_csv.get_or_insert(add_extension(&default_output_file_path, "csv"));
    }

    if output_selection.contains(&NextcladeOutputSelection::Tsv) {
      output_tsv.get_or_insert(add_extension(&default_output_file_path, "tsv"));
    }

    if output_selection.contains(&NextcladeOutputSelection::Tree) {
      output_tree.get_or_insert(add_extension(&default_output_file_path, "auspice.json"));
    }

    if output_selection.contains(&NextcladeOutputSelection::TreeNwk) {
      output_tree_nwk.get_or_insert(add_extension(&default_output_file_path, "nwk"));
    }
  }

  if let Some(output_translations) = output_translations {
    if !output_translations.contains("{gene}") {
      return make_error!(
        r#"
Expected `--output-translations` argument to contain a template string containing template variable {{gene}} (with curly braces), but received:

  {output_translations}

Make sure the variable is not substituted by your shell, programming language or workflow manager. Apply proper escaping as needed.
Example for bash shell:

  --output-translations='output_dir/gene_{{gene}}.translation.fasta'

      "#
      );
    }
  }

  let all_outputs_are_missing = [
    output_all,
    output_fasta,
    output_ndjson,
    output_json,
    output_csv,
    output_tsv,
    output_tree,
  ]
  .iter()
  .all(|o| o.is_none())
    && output_translations.is_none();

  if all_outputs_are_missing {
    return make_error!(
      r#"No output flags provided.

At least one of the following flags is required:
  --output-all
  --output-fasta
  --output-ndjson
  --output-json
  --output-csv
  --output-tsv
  --output-tree
  --output-translations"#
    );
  }

  Ok(())
}

const ERROR_MSG_INPUT_FASTA_REMOVED: &str = r#"The argument `--input-fasta` (alias: `--sequences`, `-i`) is removed in favor of positional arguments.

Try:

  nextclade run -D dataset/ -O out/ seq1.fasta seq2.fasta

                                        ^          ^
                               one or multiple positional arguments
                                 with paths to input fasta files

When positional arguments are not provided, nextclade will read input fasta from standard input.

For more information, type:

  nextclade run --help"#;

const ERROR_MSG_OUTPUT_DIR_REMOVED: &str = r#"The argument `--output-dir` is removed in favor of `--output-all`.

When provided, `--output-all` allows to write all possible outputs into a directory.

The defaut base name of the files can be overriden with `--output-basename` argument.

The set of output files can be restricted with `--output-selection` argument.

For more information, type

  nextclade run --help"#;

const ERROR_MSG_INPUT_QC_CONFIG_REMOVED: &str = r#"The argument `--input-qc-config` is removed in favor of `--input-pathogen-json`.

Since Nextclade v3, the `pathogen.json` file is an extended version of file known as `virus_properties.json` in Nextclade v2. The Nextclade v2 files `qc.json`, `primers.csv` and `tag.json` are now merged into `pathogen.json`.

For more information, type

  nextclade run --help

Read Nextclade documentation at:

  https://docs.nextstrain.org/projects/nextclade/en/stable"#;

const ERROR_MSG_INPUT_PCR_PRIMERS_REMOVED: &str = r#"The argument `--input-pcr-primers` is removed in favor of `--input-pathogen-json`.

Since Nextclade v3, the `pathogen.json` file is an extended version of file known as `virus_properties.json` in Nextclade v2. The Nextclade v2 files `qc.json`, `primers.csv` and `tag.json` are now merged into `pathogen.json`.

For more information, type

  nextclade run --help

Read Nextclade documentation at:

  https://docs.nextstrain.org/projects/nextclade/en/stable"#;

const ERROR_MSG_OUTPUT_INSERTIONS_REMOVED: &str = r#"The argument `--output-insertions` have been removed in favor of `--output-csv` and `--output-tsv`.

In Nextclade v3 the separate arguments `--output-insertions` and `--output-errors` are removed. Please use `--output-csv` (for semicolon-separated table) and `--output-tsv` (for tab-separated table) arguments instead. These tables contain, among others, all the columns from the output insertions table (`--output-insertions`) as well as from the output errors table (`--output-errors`).

For more information, type

  nextclade run --help

Read Nextclade documentation at:

  https://docs.nextstrain.org/projects/nextclade/en/stable"#;

const ERROR_MSG_OUTPUT_ERRORS_REMOVED: &str = r#"The argument `--output-errors` have been removed in favor of `--output-csv` and `--output-tsv`.

In Nextclade v3 the separate arguments `--output-insertions` and `--output-errors` are removed. Please use `--output-csv` (for semicolon-separated table) and `--output-tsv` (for tab-separated table) arguments instead. These tables contain, among others, all the columns from the output insertions table (`--output-insertions`) as well as from the output errors table (`--output-errors`).

For more information, type

  nextclade run --help

Read Nextclade documentation at:

  https://docs.nextstrain.org/projects/nextclade/en/stable"#;

pub fn nextclade_check_removed_args(run_args: &NextcladeRunArgs) -> Result<(), Report> {
  if run_args.inputs.input_fasta.is_some() {
    return make_error!("{ERROR_MSG_INPUT_FASTA_REMOVED}");
  }

  if run_args.inputs.input_qc_config.is_some() {
    return make_error!("{ERROR_MSG_INPUT_QC_CONFIG_REMOVED}");
  }

  if run_args.inputs.input_pcr_primers.is_some() {
    return make_error!("{ERROR_MSG_INPUT_PCR_PRIMERS_REMOVED}");
  }

  if run_args.outputs.output_dir.is_some() {
    return make_error!("{ERROR_MSG_OUTPUT_DIR_REMOVED}");
  }

  if run_args.outputs.output_insertions.is_some() {
    return make_error!("{ERROR_MSG_OUTPUT_INSERTIONS_REMOVED}");
  }

  if run_args.outputs.output_errors.is_some() {
    return make_error!("{ERROR_MSG_OUTPUT_ERRORS_REMOVED}");
  }

  Ok(())
}

pub fn nextclade_check_column_config_args(run_args: &NextcladeRunArgs) -> Result<(), Report> {
  let NextcladeRunOutputArgs {
    output_all,
    output_csv,
    output_tsv,
    output_columns_selection,
    ..
  } = &run_args.outputs;

  if !output_columns_selection.is_empty() && [output_all, output_csv, output_tsv].iter().all(|arg| arg.is_none()) {
    return make_error!("The `--output-columns-selection` argument configures column-based output formats and can only be used when one or more of the column-based file outputs is requested, i.e. together with one or multiple of `--output-all`, `--output-csv`, `--output-tsv`.");
  }

  Ok(())
}

pub fn nextclade_parse_cli_args() -> Result<(), Report> {
  let args = NextcladeArgs::parse();

  setup_logger(args.verbosity.get_filter_level());

  match args.command {
    NextcladeCommands::Completions { shell } => {
      generate_completions(&shell).wrap_err_with(|| format!("When generating completions for shell '{shell}'"))
    }
    NextcladeCommands::Run(mut run_args) => {
      nextclade_check_removed_args(&run_args)?;
      nextclade_check_column_config_args(&run_args)?;
      nextclade_get_output_filenames(&mut run_args).wrap_err("When deducing output filenames")?;
      nextclade_run(*run_args)
    }
    NextcladeCommands::Dataset(dataset_command) => match dataset_command.command {
      NextcladeDatasetCommands::List(dataset_list_args) => nextclade_dataset_list(dataset_list_args),
      NextcladeDatasetCommands::Get(dataset_get_args) => nextclade_dataset_get(&dataset_get_args),
    },
    NextcladeCommands::Sort(seq_sort_args) => nextclade_seq_sort(&seq_sort_args),
  }
}<|MERGE_RESOLUTION|>--- conflicted
+++ resolved
@@ -30,8 +30,6 @@
   pub static ref SHELLS: Vec<&'static str> = ["bash", "elvish", "fish", "fig", "powershell", "zsh"].to_vec();
 }
 
-<<<<<<< HEAD
-=======
 fn styles() -> styling::Styles {
   styling::Styles::styled()
     .header(styling::AnsiColor::Green.on_default() | styling::Effects::BOLD)
@@ -40,7 +38,6 @@
     .placeholder(styling::AnsiColor::Cyan.on_default())
 }
 
->>>>>>> 42fb63fe
 #[derive(Parser, Debug)]
 #[clap(name = "nextclade")]
 #[clap(author, version)]
