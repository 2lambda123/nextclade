import path from 'path'

import { uniq } from 'lodash'

import type { NextConfig } from 'next'
import getWithMDX from '@next/mdx'
// import withBundleAnalyzer from '@zeit/next-bundle-analyzer'
import withPlugins from 'next-compose-plugins'
import getWithTranspileModules from 'next-transpile-modules'

import { findModuleRoot } from '../../lib/findModuleRoot'
import { getGitBranch } from '../../lib/getGitBranch'
import { getBuildNumber } from '../../lib/getBuildNumber'
import { getBuildUrl } from '../../lib/getBuildUrl'
import { getGitCommitHash } from '../../lib/getGitCommitHash'

import { getEnvVars } from './lib/getEnvVars'

import getWithExtraWatch from './withExtraWatch'
import getWithFriendlyConsole from './withFriendlyConsole'
import getWithLodash from './withLodash'
import getWithStaticComprression from './webpackCompression'
import getWithTypeChecking from './withTypeChecking'
import withRaw from './withRaw'
import withSvg from './withSvg'
import withImages from './withImages'
import withThreads from './withThreads'
import withIgnore from './withIgnore'
// import withoutMinification from './withoutMinification'

const {
  // BABEL_ENV,
  // NODE_ENV,
  // ANALYZE,
  // PROFILE,
  PRODUCTION,
  ENABLE_SOURCE_MAPS,
  ENABLE_ESLINT,
  ENABLE_TYPE_CHECKS,
  // ENABLE_STYLELINT,
  ENABLE_REDUX_DEV_TOOLS,
  ENABLE_REDUX_IMMUTABLE_STATE_INVARIANT,
  ENABLE_REDUX_LOGGER,
  DEBUG_SET_INITIAL_DATA,
  DOMAIN,
} = getEnvVars()

const { pkg, moduleRoot } = findModuleRoot()

const clientEnv = {
  ENABLE_REDUX_DEV_TOOLS: ENABLE_REDUX_DEV_TOOLS.toString(),
  ENABLE_REDUX_IMMUTABLE_STATE_INVARIANT: ENABLE_REDUX_IMMUTABLE_STATE_INVARIANT.toString(),
  DEBUG_SET_INITIAL_DATA: DEBUG_SET_INITIAL_DATA.toString(),
  BRANCH_NAME: getGitBranch(),
  PACKAGE_VERSION: pkg.version ?? '',
  BUILD_NUMBER: getBuildNumber(),
  TRAVIS_BUILD_WEB_URL: getBuildUrl(),
  COMMIT_HASH: getGitCommitHash(),
  DOMAIN,
}

console.info(`Client-side Environment:\n${JSON.stringify(clientEnv, null, 2)}`)

const nextConfig: NextConfig = {
  distDir: `.build/${process.env.NODE_ENV}/tmp`,
  onDemandEntries: {
    maxInactiveAge: 60 * 1000,
    pagesBufferLength: 2,
  },
  experimental: {
    modern: false, // this breaks Threads.js workers in production
    productionBrowserSourceMaps: ENABLE_SOURCE_MAPS,
  },
  future: {
    excludeDefaultMomentLocales: true,
  },
  devIndicators: {
    buildActivity: false,
    autoPrerender: false,
  },
  typescript: {
    ignoreDevErrors: true,
    ignoreBuildErrors: true,
  },
  env: clientEnv,
}

const withMDX = getWithMDX({
  extension: /\.mdx?$/,
  remarkPlugins: ['remark-images', 'remark-math'].map(require),
  rehypePlugins: [].map(require),
})

const withFriendlyConsole = getWithFriendlyConsole({
  clearConsole: false,
  projectRoot: path.resolve(moduleRoot),
  packageName: pkg.name || 'web',
  progressBarColor: 'blue',
})

<<<<<<< HEAD
const withEnvironment = getWithEnvironment({
  BABEL_ENV,
  NODE_ENV,
  ENABLE_REDUX_DEV_TOOLS: ENABLE_REDUX_DEV_TOOLS.toString(),
  ENABLE_REDUX_IMMUTABLE_STATE_INVARIANT: ENABLE_REDUX_IMMUTABLE_STATE_INVARIANT.toString(),
  ENABLE_REDUX_LOGGER: ENABLE_REDUX_LOGGER.toString(),
  DEBUG_SET_INITIAL_DATA: DEBUG_SET_INITIAL_DATA.toString(),
  BRANCH_NAME: getGitBranch(),
  PACKAGE_VERSION: pkg.version ?? '',
  BUILD_NUMBER: getBuildNumber(),
  TRAVIS_BUILD_WEB_URL: getBuildUrl(),
  COMMIT_HASH: getGitCommitHash(),
  DOMAIN,
})

=======
>>>>>>> c78c3ea9
const withExtraWatch = getWithExtraWatch({
  files: [path.join(moduleRoot, 'src/types/**/*.d.ts')],
  dirs: [],
})

const withLodash = getWithLodash({ unicode: false })

const withStaticComprression = getWithStaticComprression({ brotli: false })

const withTypeChecking = getWithTypeChecking({
  typeChecking: ENABLE_TYPE_CHECKS,
  eslint: ENABLE_ESLINT,
  memoryLimit: 2048,
})

const transpilationListDev = [
  // prettier-ignore
  'auspice',
  'd3-scale',
]

const transpilationListProd = uniq([
  ...transpilationListDev,
  '!d3-array/src/cumsum.js',
  '@loadable',
  'create-color',
  'd3-array',
  'debug',
  'delay',
  'immer',
  'is-observable',
  'lodash',
  'observable-fns',
  'p-min-delay',
  'proper-url-join',
  'query-string',
  'react-router',
  'react-share',
  'recharts',
  'redux-saga',
  'redux/es',
  'semver',
  'split-on-first',
  'strict-uri-encode',
  'threads',
])

const withTranspileModules = getWithTranspileModules(PRODUCTION ? transpilationListProd : transpilationListDev)

const config = withPlugins(
  [
<<<<<<< HEAD
    [withIgnore],
    [withEnvironment],
=======
>>>>>>> c78c3ea9
    [withExtraWatch],
    [withThreads],
    [withSvg],
    [withImages],
    [withRaw],
    // ANALYZE && [withBundleAnalyzer],
    [withFriendlyConsole],
    [withMDX, { pageExtensions: ['js', 'jsx', 'ts', 'tsx', 'md', 'mdx'] }],
    [withLodash],
    [withTypeChecking],
<<<<<<< HEAD
    [withTranspileModules],
=======
    PRODUCTION && [withTranspileModules],
    // BABEL_ENV,
    // NODE_ENV,
>>>>>>> c78c3ea9
    PRODUCTION && [withStaticComprression],
    // [withoutMinification],
  ].filter(Boolean),
  nextConfig,
)

export default config<|MERGE_RESOLUTION|>--- conflicted
+++ resolved
@@ -49,6 +49,7 @@
 
 const clientEnv = {
   ENABLE_REDUX_DEV_TOOLS: ENABLE_REDUX_DEV_TOOLS.toString(),
+  ENABLE_REDUX_LOGGER: ENABLE_REDUX_LOGGER.toString(),
   ENABLE_REDUX_IMMUTABLE_STATE_INVARIANT: ENABLE_REDUX_IMMUTABLE_STATE_INVARIANT.toString(),
   DEBUG_SET_INITIAL_DATA: DEBUG_SET_INITIAL_DATA.toString(),
   BRANCH_NAME: getGitBranch(),
@@ -98,24 +99,6 @@
   progressBarColor: 'blue',
 })
 
-<<<<<<< HEAD
-const withEnvironment = getWithEnvironment({
-  BABEL_ENV,
-  NODE_ENV,
-  ENABLE_REDUX_DEV_TOOLS: ENABLE_REDUX_DEV_TOOLS.toString(),
-  ENABLE_REDUX_IMMUTABLE_STATE_INVARIANT: ENABLE_REDUX_IMMUTABLE_STATE_INVARIANT.toString(),
-  ENABLE_REDUX_LOGGER: ENABLE_REDUX_LOGGER.toString(),
-  DEBUG_SET_INITIAL_DATA: DEBUG_SET_INITIAL_DATA.toString(),
-  BRANCH_NAME: getGitBranch(),
-  PACKAGE_VERSION: pkg.version ?? '',
-  BUILD_NUMBER: getBuildNumber(),
-  TRAVIS_BUILD_WEB_URL: getBuildUrl(),
-  COMMIT_HASH: getGitCommitHash(),
-  DOMAIN,
-})
-
-=======
->>>>>>> c78c3ea9
 const withExtraWatch = getWithExtraWatch({
   files: [path.join(moduleRoot, 'src/types/**/*.d.ts')],
   dirs: [],
@@ -167,11 +150,7 @@
 
 const config = withPlugins(
   [
-<<<<<<< HEAD
     [withIgnore],
-    [withEnvironment],
-=======
->>>>>>> c78c3ea9
     [withExtraWatch],
     [withThreads],
     [withSvg],
@@ -182,13 +161,7 @@
     [withMDX, { pageExtensions: ['js', 'jsx', 'ts', 'tsx', 'md', 'mdx'] }],
     [withLodash],
     [withTypeChecking],
-<<<<<<< HEAD
     [withTranspileModules],
-=======
-    PRODUCTION && [withTranspileModules],
-    // BABEL_ENV,
-    // NODE_ENV,
->>>>>>> c78c3ea9
     PRODUCTION && [withStaticComprression],
     // [withoutMinification],
   ].filter(Boolean),
