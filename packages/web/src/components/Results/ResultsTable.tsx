import React, { ChangeEvent, memo, useCallback } from 'react'

import { sum } from 'lodash'
import { connect } from 'react-redux'
import { useTranslation } from 'react-i18next'
import { areEqual, FixedSizeList, ListChildComponentProps } from 'react-window'
import AutoSizer from 'react-virtualized-auto-sizer'
import styled from 'styled-components'
import { mix, rgba } from 'polished'

import { QcStatus } from 'src/algorithms/types'
import type { State } from 'src/state/reducer'
import type { SequenceAnalysisState } from 'src/state/algorithm/algorithm.state'
import type { Sorting } from 'src/helpers/sortResults'
import { GENE_OPTION_NUC_SEQUENCE } from 'src/constants'
import { SortCategory, SortDirection } from 'src/helpers/sortResults'
import { resultsSortTrigger } from 'src/state/algorithm/algorithm.actions'
<<<<<<< HEAD
import { setSequenceViewPan, setSequenceViewZoom } from 'src/state/ui/ui.actions'
=======
import { setViewedGene } from 'src/state/ui/ui.actions'
>>>>>>> 83d66024

import { SequenceView } from 'src/components/SequenceView/SequenceView'
import { PeptideView } from 'src/components/SequenceView/PeptideView'
import { SequenceSelector } from 'src/components/SequenceView/SequenceSelector'

import { ColumnName } from './ColumnName'
import { ColumnQCStatus } from './ColumnQCStatus'
import { ColumnClade } from './ColumnClade'
import { ColumnMutations } from './ColumnMutations'
import { ColumnNonACGTNs } from './ColumnNonACGTNs'
import { ColumnMissing } from './ColumnMissing'
import { ColumnGaps } from './ColumnGaps'
import { ColumnInsertions } from './ColumnInsertions'
import { ResultsControlsSort } from './ResultsControlsSort'
import { ButtonHelp } from './ButtonHelp'

import HelpTipsColumnClade from './HelpTips/HelpTipsColumnClade.mdx'
import HelpTipsColumnGaps from './HelpTips/HelpTipsColumnGaps.mdx'
import HelpTipsColumnId from './HelpTips/HelpTipsColumnId.mdx'
import HelpTipsColumnInsertions from './HelpTips/HelpTipsColumnInsertions.mdx'
import HelpTipsColumnMissing from './HelpTips/HelpTipsColumnMissing.mdx'
import HelpTipsColumnMut from './HelpTips/HelpTipsColumnMut.mdx'
import HelpTipsColumnNonAcgtn from './HelpTips/HelpTipsColumnNonAcgtn.mdx'
import HelpTipsColumnQC from './HelpTips/HelpTipsColumnQC.mdx'
import HelpTipsColumnSeqName from './HelpTips/HelpTipsColumnSeqName.mdx'
import HelpTipsColumnSeqView from './HelpTips/HelpTipsColumnSeqView.mdx'

const ROW_HEIGHT = 30
const HEADER_ROW_HEIGHT = 75
const HEADER_ROW_CONTENT_HEIGHT = 60

// TODO: This should be passed through the theme context to styled-components
export const RESULTS_TABLE_FLEX_BASIS = {
  id: 50,
  seqName: 300,
  qc: 130,
  clade: 125,
  mut: 60,
  nonACGTN: 70,
  ns: 60,
  gaps: 60,
  insertions: 60,
} as const

export const RESULTS_TABLE_FLEX_BASIS_PX = Object.fromEntries(
  Object.entries(RESULTS_TABLE_FLEX_BASIS).map(([item, fb]) => [item, `${fb}px`]),
) as Record<keyof typeof RESULTS_TABLE_FLEX_BASIS, string>

export const geneMapNameBasis = sum(Object.values(RESULTS_TABLE_FLEX_BASIS))
export const geneMapNameBasisPx = `${geneMapNameBasis}px`

export const Table = styled.div<{ rounded?: boolean }>`
  font-size: 0.8rem;
  width: 100%;
  height: 100%;
  background-color: #b3b3b3aa;
  overflow: hidden;
  border-radius: ${(props) => props.rounded && '3px'};
  transition: border-radius 250ms linear;
`

export const TableHeaderRow = styled.div`
  display: flex;
  align-items: stretch;
  height: ${HEADER_ROW_HEIGHT}px;
  overflow-y: scroll;
  background-color: #495057;
  color: #e7e7e7;
`

export const TableHeaderCell = styled.div<{ basis?: string; grow?: number; shrink?: number; first?: boolean }>`
  flex-basis: ${(props) => props?.basis};
  flex-grow: ${(props) => props?.grow};
  flex-shrink: ${(props) => props?.shrink};
  border-left: ${(props) => !props.first && `1px solid #b3b3b3aa`};
  overflow: hidden;
  width: 100%;
`

export const TableHeaderCellContent = styled.div`
  height: ${HEADER_ROW_CONTENT_HEIGHT}px;
  display: flex;
`

export const TableCellText = styled.p`
  text-align: center;
  margin: auto;
`

export const TableRow = styled.div<{ even?: boolean; backgroundColor?: string }>`
  display: flex;
  align-items: stretch;
  background-color: ${(props) => props.backgroundColor};
  box-shadow: 1px 2px 2px 2px ${rgba('#212529', 0.25)};
  user-select: none;
`

export const TableCell = styled.div<{ basis?: string; grow?: number; shrink?: number }>`
  flex-basis: ${(props) => props?.basis};
  flex-grow: ${(props) => props?.grow};
  flex-shrink: ${(props) => props?.shrink};
  overflow: hidden;
  display: flex;
  align-items: center;
  text-align: center;
  border-left: 1px solid #b3b3b3;
`

export const TableCellName = styled(TableCell)<{ basis?: string; grow?: number; shrink?: number }>`
  text-align: left;
  padding-left: 5px;
`

export const TableCellAlignedLeft = styled(TableCell)<{ basis?: string; grow?: number; shrink?: number }>`
  text-align: left;
  padding-left: 5px;
`

export const TableRowPending = styled(TableRow)`
  background-color: #d2d2d2;
  color: #818181;
`

export const TableRowError = styled(TableRow)<{ even?: boolean }>`
  background-color: #f0a9a9;
  color: #962d26;
`

export const ButtonHelpStyled = styled(ButtonHelp)`
  display: block;
`

const highlightRowsWithIssues = true

export interface TableRowDatum extends SequenceAnalysisState {
  viewedGene: string
}

export interface RowProps extends ListChildComponentProps {
  data: TableRowDatum[]
}

function TableRowComponent({ index, style, data }: RowProps) {
  const { t } = useTranslation()

  const { id, seqName, warnings, errors, result: sequence, viewedGene } = data[index]
  const qc = sequence?.qc

  if (errors.length > 0) {
    return (
      <TableRowError style={style} even={index % 2 === 0}>
        <TableCell basis={RESULTS_TABLE_FLEX_BASIS_PX.id} grow={0} shrink={0}>
          <TableCellText>{id}</TableCellText>
        </TableCell>

        <TableCellName basis={RESULTS_TABLE_FLEX_BASIS_PX.seqName} shrink={0}>
          <ColumnName seqName={seqName} sequence={sequence} warnings={warnings} errors={errors} />
        </TableCellName>

        <TableCell grow={20} shrink={20}>
          <TableCellText>{errors}</TableCellText>
        </TableCell>
      </TableRowError>
    )
  }

  if (!sequence) {
    return (
      <TableRowPending style={style} even={index % 2 === 0}>
        <TableCell basis={RESULTS_TABLE_FLEX_BASIS_PX.id} grow={0} shrink={0}>
          <TableCellText>{id}</TableCellText>
        </TableCell>

        <TableCellName basis={RESULTS_TABLE_FLEX_BASIS_PX.seqName} shrink={0}>
          <ColumnName seqName={seqName} sequence={sequence} warnings={warnings} errors={errors} />
        </TableCellName>

        <TableCell grow={20} shrink={20}>
          <TableCellText>{t('Analyzing...')}</TableCellText>
        </TableCell>
      </TableRowPending>
    )
  }

  const even = index % 2 === 0
  let color = even ? '#ededed' : '#fcfcfc'
  if (highlightRowsWithIssues && qc) {
    if (qc.overallStatus === QcStatus.mediocre) {
      color = mix(0.5, color, '#ffeeaa')
    } else if (qc.overallStatus === QcStatus.bad) {
      color = mix(0.5, color, '#eeaaaa')
    }
  }

  return (
    <TableRow style={style} backgroundColor={color} even={even}>
      <TableCell basis={RESULTS_TABLE_FLEX_BASIS_PX.id} grow={0} shrink={0}>
        <TableCellText>{id}</TableCellText>
      </TableCell>

      <TableCellName basis={RESULTS_TABLE_FLEX_BASIS_PX.seqName} shrink={0}>
        <ColumnName seqName={seqName} sequence={sequence} warnings={warnings} errors={errors} />
      </TableCellName>

      <TableCell basis={RESULTS_TABLE_FLEX_BASIS_PX.qc} grow={0} shrink={0}>
        <ColumnQCStatus sequence={sequence} qc={qc} />
      </TableCell>

      <TableCellAlignedLeft basis={RESULTS_TABLE_FLEX_BASIS_PX.clade} grow={0} shrink={0}>
        <ColumnClade sequence={sequence} />
      </TableCellAlignedLeft>

      <TableCell basis={RESULTS_TABLE_FLEX_BASIS_PX.mut} grow={0} shrink={0}>
        <ColumnMutations sequence={sequence} />
      </TableCell>

      <TableCell basis={RESULTS_TABLE_FLEX_BASIS_PX.nonACGTN} grow={0} shrink={0}>
        <ColumnNonACGTNs sequence={sequence} />
      </TableCell>

      <TableCell basis={RESULTS_TABLE_FLEX_BASIS_PX.ns} grow={0} shrink={0}>
        <ColumnMissing sequence={sequence} />
      </TableCell>

      <TableCell basis={RESULTS_TABLE_FLEX_BASIS_PX.gaps} grow={0} shrink={0}>
        <ColumnGaps sequence={sequence} />
      </TableCell>

      <TableCell basis={RESULTS_TABLE_FLEX_BASIS_PX.insertions} grow={0} shrink={0}>
        <ColumnInsertions sequence={sequence} />
      </TableCell>

      <TableCell grow={20} shrink={20}>
        {viewedGene === GENE_OPTION_NUC_SEQUENCE ? (
          <SequenceView key={seqName} sequence={sequence} />
        ) : (
          <PeptideView key={seqName} sequence={sequence} viewedGene={viewedGene} warnings={warnings} />
        )}
      </TableCell>
    </TableRow>
  )
}

const TableRowMemo = memo(TableRowComponent, areEqual)

const mapStateToProps = (state: State) => ({
  resultsFiltered: state.algorithm.resultsFiltered,
  filterPanelCollapsed: state.ui.filterPanelCollapsed,
<<<<<<< HEAD
  sequenceViewZoom: state.ui.sequenceView.zoom,
  sequenceViewPan: state.ui.sequenceView.pan,
=======
  viewedGene: state.ui.viewedGene,
>>>>>>> 83d66024
})

const mapDispatchToProps = {
  resultsSortTrigger: (sorting: Sorting) => resultsSortTrigger(sorting),

  sortByIdAsc: () => resultsSortTrigger({ category: SortCategory.id, direction: SortDirection.asc }),
  sortByIdDesc: () => resultsSortTrigger({ category: SortCategory.id, direction: SortDirection.desc }),

  sortByNameAsc: () => resultsSortTrigger({ category: SortCategory.seqName, direction: SortDirection.asc }),
  sortByNameDesc: () => resultsSortTrigger({ category: SortCategory.seqName, direction: SortDirection.desc }),

  sortByQcIssuesAsc: () => resultsSortTrigger({ category: SortCategory.qcIssues, direction: SortDirection.asc }),
  sortByQcIssuesDesc: () => resultsSortTrigger({ category: SortCategory.qcIssues, direction: SortDirection.desc }),

  sortByCladeAsc: () => resultsSortTrigger({ category: SortCategory.clade, direction: SortDirection.asc }),
  sortByCladeDesc: () => resultsSortTrigger({ category: SortCategory.clade, direction: SortDirection.desc }),

  sortByTotalMutationsAsc: () => resultsSortTrigger({
    category: SortCategory.totalMutations,
    direction: SortDirection.asc,
  }), // prettier-ignore
  sortByTotalMutationsDesc: () => resultsSortTrigger({
    category: SortCategory.totalMutations,
    direction: SortDirection.desc,
  }), // prettier-ignore

  sortByTotalNonAcgtnAsc: () => resultsSortTrigger({
    category: SortCategory.totalNonACGTNs,
    direction: SortDirection.asc,
  }), // prettier-ignore
  sortByTotalNonAcgtnDesc: () => resultsSortTrigger({
    category: SortCategory.totalNonACGTNs,
    direction: SortDirection.desc,
  }), // prettier-ignore

  sortByTotalNsAsc: () => resultsSortTrigger({ category: SortCategory.totalMissing, direction: SortDirection.asc }),
  sortByTotalNsDesc: () => resultsSortTrigger({ category: SortCategory.totalMissing, direction: SortDirection.desc }),

  sortByTotalGapsAsc: () => resultsSortTrigger({ category: SortCategory.totalGaps, direction: SortDirection.asc }),
  sortByTotalGapsDesc: () => resultsSortTrigger({ category: SortCategory.totalGaps, direction: SortDirection.desc }),

<<<<<<< HEAD
  setSequenceViewZoom,
  setSequenceViewPan,
=======
  sortByTotalInsertionsAsc: () =>
    resultsSortTrigger({
      category: SortCategory.totalInsertions,
      direction: SortDirection.asc,
    }),
  sortByTotalInsertionsDesc: () =>
    resultsSortTrigger({
      category: SortCategory.totalInsertions,
      direction: SortDirection.desc,
    }),

  setViewedGene,
>>>>>>> 83d66024
}

export const ResultsTable = React.memo(connect(mapStateToProps, mapDispatchToProps)(ResultsTableDisconnected))

export interface ResultProps {
  resultsFiltered: SequenceAnalysisState[]
  filterPanelCollapsed: boolean
  viewedGene: string

  sortByIdAsc(): void

  sortByIdDesc(): void

  sortByNameAsc(): void

  sortByNameDesc(): void

  sortByQcIssuesAsc(): void

  sortByQcIssuesDesc(): void

  sortByCladeAsc(): void

  sortByCladeDesc(): void

  sortByTotalMutationsAsc(): void

  sortByTotalMutationsDesc(): void

  sortByTotalNonAcgtnAsc(): void

  sortByTotalNonAcgtnDesc(): void

  sortByTotalNsAsc(): void

  sortByTotalNsDesc(): void

  sortByTotalGapsAsc(): void

  sortByTotalGapsDesc(): void
<<<<<<< HEAD
  sequenceViewZoom: number
  setSequenceViewZoom(zoom: number): void
  sequenceViewPan: number
  setSequenceViewPan(zoom: number): void
=======

  sortByTotalInsertionsAsc(): void

  sortByTotalInsertionsDesc(): void

  setViewedGene(viewedGene: string): void
>>>>>>> 83d66024
}

export function ResultsTableDisconnected({
  resultsFiltered,
  filterPanelCollapsed,
  sortByIdAsc,
  sortByIdDesc,
  sortByNameAsc,
  sortByNameDesc,
  sortByQcIssuesAsc,
  sortByQcIssuesDesc,
  sortByCladeAsc,
  sortByCladeDesc,
  sortByTotalMutationsAsc,
  sortByTotalMutationsDesc,
  sortByTotalNonAcgtnAsc,
  sortByTotalNonAcgtnDesc,
  sortByTotalNsAsc,
  sortByTotalNsDesc,
  sortByTotalGapsAsc,
  sortByTotalGapsDesc,
<<<<<<< HEAD
  sequenceViewZoom,
  setSequenceViewZoom,
  sequenceViewPan,
  setSequenceViewPan,
=======
  sortByTotalInsertionsAsc,
  sortByTotalInsertionsDesc,
  viewedGene,
  setViewedGene,
>>>>>>> 83d66024
}: ResultProps) {
  const { t } = useTranslation()
  const data = resultsFiltered
  const rowData: TableRowDatum[] = data.map((datum) => ({ ...datum, viewedGene }))

  const handleZoomChange = useCallback(
    (event: ChangeEvent<HTMLInputElement>) => {
      const z = Number.parseInt(event.target.value, 10) / 100
      setSequenceViewZoom(z)
    },
    [setSequenceViewZoom],
  )

  const handlePanChange = useCallback(
    (event: ChangeEvent<HTMLInputElement>) => {
      const z = Number.parseInt(event.target.value, 10) / 100
      setSequenceViewPan(z)
    },
    [setSequenceViewPan],
  )

  return (
    <>
      <div style={{ margin: '20px', width: '200px' }}>{sequenceViewZoom * 100}</div>
      <div>
        <input
          type="range"
          style={{ margin: '20px', width: '200px' }}
          min={0}
          max={100}
          value={sequenceViewZoom * 100}
          onChange={handleZoomChange}
        />
      </div>

      <div style={{ margin: '20px', width: '200px' }}>{sequenceViewPan}</div>
      <div>
        <input
          type="range"
          style={{ margin: '20px', width: '200px' }}
          min={0}
          max={100}
          value={sequenceViewPan * 100}
          onChange={handlePanChange}
        />
      </div>

      <Table rounded={!filterPanelCollapsed}>
        <TableHeaderRow>
          <TableHeaderCell first basis={RESULTS_TABLE_FLEX_BASIS_PX.id} grow={0} shrink={0}>
            <TableHeaderCellContent>
              <TableCellText>{t('ID')}</TableCellText>
              <ResultsControlsSort sortAsc={sortByIdAsc} sortDesc={sortByIdDesc} />
            </TableHeaderCellContent>
            <ButtonHelpStyled identifier="btn-help-col-seq-id">
              <HelpTipsColumnId />
            </ButtonHelpStyled>
          </TableHeaderCell>

          <TableHeaderCell basis={RESULTS_TABLE_FLEX_BASIS_PX.seqName} shrink={0}>
            <TableHeaderCellContent>
              <TableCellText>{t('Sequence name')}</TableCellText>
              <ResultsControlsSort sortAsc={sortByNameAsc} sortDesc={sortByNameDesc} />
            </TableHeaderCellContent>
            <ButtonHelpStyled identifier="btn-help-col-seq-name">
              <HelpTipsColumnSeqName />
            </ButtonHelpStyled>
          </TableHeaderCell>

          <TableHeaderCell basis={RESULTS_TABLE_FLEX_BASIS_PX.qc} grow={0} shrink={0}>
            <TableHeaderCellContent>
              <TableCellText>{t('QC')}</TableCellText>
              <ResultsControlsSort sortAsc={sortByQcIssuesAsc} sortDesc={sortByQcIssuesDesc} />
            </TableHeaderCellContent>
            <ButtonHelpStyled identifier="btn-help-col-qc">
              <HelpTipsColumnQC />
            </ButtonHelpStyled>
          </TableHeaderCell>

          <TableHeaderCell basis={RESULTS_TABLE_FLEX_BASIS_PX.clade} grow={0} shrink={0}>
            <TableHeaderCellContent>
              <TableCellText>{t('Clade')}</TableCellText>
              <ResultsControlsSort sortAsc={sortByCladeAsc} sortDesc={sortByCladeDesc} />
            </TableHeaderCellContent>
            <ButtonHelpStyled identifier="btn-help-col-clade" wide>
              <HelpTipsColumnClade />
            </ButtonHelpStyled>
          </TableHeaderCell>

          <TableHeaderCell basis={RESULTS_TABLE_FLEX_BASIS_PX.mut} grow={0} shrink={0}>
            <TableHeaderCellContent>
              <TableCellText>{t('Mut.')}</TableCellText>
              <ResultsControlsSort sortAsc={sortByTotalMutationsAsc} sortDesc={sortByTotalMutationsDesc} />
            </TableHeaderCellContent>
            <ButtonHelpStyled identifier="btn-help-col-mut">
              <HelpTipsColumnMut />
            </ButtonHelpStyled>
          </TableHeaderCell>

          <TableHeaderCell basis={RESULTS_TABLE_FLEX_BASIS_PX.nonACGTN} grow={0} shrink={0}>
            <TableHeaderCellContent>
              <TableCellText>{t('non-ACGTN')}</TableCellText>
              <ResultsControlsSort sortAsc={sortByTotalNonAcgtnAsc} sortDesc={sortByTotalNonAcgtnDesc} />
            </TableHeaderCellContent>
            <ButtonHelpStyled identifier="btn-help-col-nonacgtn">
              <HelpTipsColumnNonAcgtn />
            </ButtonHelpStyled>
          </TableHeaderCell>

          <TableHeaderCell basis={RESULTS_TABLE_FLEX_BASIS_PX.ns} grow={0} shrink={0}>
            <TableHeaderCellContent>
              <TableCellText>{t('Ns')}</TableCellText>
              <ResultsControlsSort sortAsc={sortByTotalNsAsc} sortDesc={sortByTotalNsDesc} />
            </TableHeaderCellContent>
            <ButtonHelpStyled identifier="btn-help-col-missing">
              <HelpTipsColumnMissing />
            </ButtonHelpStyled>
          </TableHeaderCell>

          <TableHeaderCell basis={RESULTS_TABLE_FLEX_BASIS_PX.gaps} grow={0} shrink={0}>
            <TableHeaderCellContent>
              <TableCellText>{t('Gaps')}</TableCellText>
              <ResultsControlsSort sortAsc={sortByTotalGapsAsc} sortDesc={sortByTotalGapsDesc} />
            </TableHeaderCellContent>
            <ButtonHelpStyled identifier="btn-help-col-gaps">
              <HelpTipsColumnGaps />
            </ButtonHelpStyled>
          </TableHeaderCell>

          <TableHeaderCell basis={RESULTS_TABLE_FLEX_BASIS_PX.insertions} grow={0} shrink={0}>
            <TableHeaderCellContent>
              <TableCellText>{t('Ins.')}</TableCellText>
              <ResultsControlsSort sortAsc={sortByTotalInsertionsAsc} sortDesc={sortByTotalInsertionsDesc} />
            </TableHeaderCellContent>
            <ButtonHelpStyled identifier="btn-help-col-insertions">
              <HelpTipsColumnInsertions />
            </ButtonHelpStyled>
          </TableHeaderCell>

          <TableHeaderCell grow={20}>
            <TableHeaderCellContent>
              <SequenceSelector viewedGene={viewedGene} setViewedGene={setViewedGene} />
            </TableHeaderCellContent>
            <ButtonHelpStyled identifier="btn-help-col-seq-view" tooltipWidth="600px">
              <HelpTipsColumnSeqView />
            </ButtonHelpStyled>
          </TableHeaderCell>
        </TableHeaderRow>

        <AutoSizer>
          {({ width, height }) => {
            return (
              <FixedSizeList
                overscanCount={10}
                style={{ overflowY: 'scroll' }}
                width={width}
                height={height - HEADER_ROW_HEIGHT}
                itemCount={data.length}
                itemSize={ROW_HEIGHT}
                itemData={rowData}
              >
                {TableRowMemo}
              </FixedSizeList>
            )
          }}
        </AutoSizer>
      </Table>
    </>
  )
}<|MERGE_RESOLUTION|>--- conflicted
+++ resolved
@@ -15,11 +15,8 @@
 import { GENE_OPTION_NUC_SEQUENCE } from 'src/constants'
 import { SortCategory, SortDirection } from 'src/helpers/sortResults'
 import { resultsSortTrigger } from 'src/state/algorithm/algorithm.actions'
-<<<<<<< HEAD
+import { setViewedGene } from 'src/state/ui/ui.actions'
 import { setSequenceViewPan, setSequenceViewZoom } from 'src/state/ui/ui.actions'
-=======
-import { setViewedGene } from 'src/state/ui/ui.actions'
->>>>>>> 83d66024
 
 import { SequenceView } from 'src/components/SequenceView/SequenceView'
 import { PeptideView } from 'src/components/SequenceView/PeptideView'
@@ -268,12 +265,9 @@
 const mapStateToProps = (state: State) => ({
   resultsFiltered: state.algorithm.resultsFiltered,
   filterPanelCollapsed: state.ui.filterPanelCollapsed,
-<<<<<<< HEAD
+  viewedGene: state.ui.viewedGene,
   sequenceViewZoom: state.ui.sequenceView.zoom,
   sequenceViewPan: state.ui.sequenceView.pan,
-=======
-  viewedGene: state.ui.viewedGene,
->>>>>>> 83d66024
 })
 
 const mapDispatchToProps = {
@@ -315,10 +309,6 @@
   sortByTotalGapsAsc: () => resultsSortTrigger({ category: SortCategory.totalGaps, direction: SortDirection.asc }),
   sortByTotalGapsDesc: () => resultsSortTrigger({ category: SortCategory.totalGaps, direction: SortDirection.desc }),
 
-<<<<<<< HEAD
-  setSequenceViewZoom,
-  setSequenceViewPan,
-=======
   sortByTotalInsertionsAsc: () =>
     resultsSortTrigger({
       category: SortCategory.totalInsertions,
@@ -331,7 +321,9 @@
     }),
 
   setViewedGene,
->>>>>>> 83d66024
+
+  setSequenceViewZoom,
+  setSequenceViewPan,
 }
 
 export const ResultsTable = React.memo(connect(mapStateToProps, mapDispatchToProps)(ResultsTableDisconnected))
@@ -372,19 +364,20 @@
   sortByTotalGapsAsc(): void
 
   sortByTotalGapsDesc(): void
-<<<<<<< HEAD
+
+  sortByTotalInsertionsAsc(): void
+
+  sortByTotalInsertionsDesc(): void
+
+  setViewedGene(viewedGene: string): void
+
   sequenceViewZoom: number
+
   setSequenceViewZoom(zoom: number): void
+
   sequenceViewPan: number
+
   setSequenceViewPan(zoom: number): void
-=======
-
-  sortByTotalInsertionsAsc(): void
-
-  sortByTotalInsertionsDesc(): void
-
-  setViewedGene(viewedGene: string): void
->>>>>>> 83d66024
 }
 
 export function ResultsTableDisconnected({
@@ -406,17 +399,14 @@
   sortByTotalNsDesc,
   sortByTotalGapsAsc,
   sortByTotalGapsDesc,
-<<<<<<< HEAD
+  sortByTotalInsertionsAsc,
+  sortByTotalInsertionsDesc,
+  viewedGene,
+  setViewedGene,
   sequenceViewZoom,
   setSequenceViewZoom,
   sequenceViewPan,
   setSequenceViewPan,
-=======
-  sortByTotalInsertionsAsc,
-  sortByTotalInsertionsDesc,
-  viewedGene,
-  setViewedGene,
->>>>>>> 83d66024
 }: ResultProps) {
   const { t } = useTranslation()
   const data = resultsFiltered
