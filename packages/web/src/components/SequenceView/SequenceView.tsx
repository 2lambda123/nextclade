--- conflicted
+++ resolved
@@ -54,7 +54,6 @@
 
 export const SequenceViewUnsized = connect(mapStateToProps, mapDispatchToProps)(SequenceViewUnsizedDisconnected)
 
-<<<<<<< HEAD
 export function SequenceViewUnsizedDisconnected({
   sequence,
   width,
@@ -64,11 +63,7 @@
   setSequenceViewPan,
   setSequenceViewZoom,
 }: SequenceViewProps) {
-  const { seqName, substitutions, missing, deletions, alignmentStart, alignmentEnd } = sequence
-=======
-export function SequenceViewUnsizedDisconnected({ sequence, width, genomeSize }: SequenceViewProps) {
   const { seqName, substitutions, missing, deletions, alignmentStart, alignmentEnd, frameShifts } = sequence
->>>>>>> 308f6049
 
   const handleScroll = useCallback(
     (delta: number) => {
