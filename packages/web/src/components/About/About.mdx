<<<<<<< HEAD
import { ReactComponent as CladeSchema } from 'src/assets/img/Nextstrain_ncov_clades-20B1tip.svg'

## Nextstrain SARS-CoV-2 Clades

Since its emergence in late 2019, SARS-CoV-2 has diversified into several different co-circulating variants. To
facilitate discussion of these variants, we have grouped them into so called clades which are defined by specific
signature mutations.

We currently define 5 major clades (see [this blog post](https://nextstrain.org/blog/2020-06-02-SARSCoV2-clade-naming)
for details):

- 19A and 19B emerged in Wuhan and have been dominating the early outbreak
- 20A emerged from 19A out of dominated the European outbreak in March and has since spread globally
- 20B and 20C are large genetically distinct subclades 20A

<figure className="figure w-100 text-center">
  <picture className="w-75 figure-img" alt="illustration of the model">
    <CladeSchema height={200} />
  </picture>
  <figcaption>
    <small>Fig.1. Illustration of phylogenetic relationship of clades, as defined by nextstrain</small>
  </figcaption>
</figure>

## Clade assignment

The analysis on [nextstrain.org/ncov](https://nextstrain.org/ncov) uses the phylogenetic context to assign clades. Here,
we provide a simple tool to do this clade assignment sequence-by-sequence through alignment to the reference. This is
expected to be slightly less sensitive, but will still give the correct answer in most cases. Sometimes, however, clade
assignment will fail. Importantly, these computations happen on your computer and ** your data does not leave your
computer**

## Sequence quality control (QC)

In addition to assigning clades, the tool will scan your sequences for excess divergence and clusters of differences
from the reference. These might indicate problems during sequencing or bioinformatic assembly and would result in these
sequences being filtered out by nextstrain.
=======
# About NextClades

**NextClades is currently under active development.
Implementation and formats are still fluid and the app likely contains bugs we don't know of.
Please report any issues and leave feedback at [github.com/neherlab/webclades](https://github.com/neherlab/webclades).**

NextClades aligns your sequences to the reference sequence used by Nextstrain (Wuhan-Hu-1 for SARS-CoV-2) and calls mutations relative to this reference.
Clades are then assigned based on the nucleotides at the positions used to [define clades in nextstrain](https://github.com/nextstrain/ncov/blob/master/config/clades.tsv).
In addition, the tool calculates a number of quality metrics.
If these metrics exceed certain scores, the sequence will likely be excluded from the nextstrain builds.

## Reference alignments
NextClades does all computations on your computer -- your data does not leave your browser.
This mean we can not perform a full multiple sequence alignment or phylogenetic analysis.
Instead, we roughly estimate the alignment of your sequences to there reference one-by-one using short seeds (21-mers) along the sequence.
With this rough overall alignment, we perform a banded Smith-Waterman alignment with an affine gap-penalty.

If the seed matches are poor or suggest gaps in excess of 200 bases, we won't attempt to align -- your sequence won't be scored.
For most sequences, however, this alignment strategy works well and takes less than a second per sequence.

## QC metrics
We currently implemented four different metrics to flag a sequence as potentially problematic:

 * too much missing data: If your sequence misses more than 1000 sites (`N`s), it will be flagged
 * too high divergence: Sequence more than 20 mutations away from the reference sequence are flagged
 * too many ambiguous nucleotides: mixed states (such as `R`, `Y`, etc) are indicative of contamination (or superinfection) and more than 10 such non-ACGTN characters will result in a QC warning
 * clustered differences: If your sequence has clusters with 6 or more differences in 100 bases (excluding known clusters like positions 28881-28883), it will be flagged.

These warnings don't necessarily mean your sequences are problematic, but these issues warrant closer examination.
The [Nextstrain pipeline](https://github.com/nextstrain/ncov) will likely exclude those sequences.
>>>>>>> 45b9930b
<|MERGE_RESOLUTION|>--- conflicted
+++ resolved
@@ -1,42 +1,3 @@
-<<<<<<< HEAD
-import { ReactComponent as CladeSchema } from 'src/assets/img/Nextstrain_ncov_clades-20B1tip.svg'
-
-## Nextstrain SARS-CoV-2 Clades
-
-Since its emergence in late 2019, SARS-CoV-2 has diversified into several different co-circulating variants. To
-facilitate discussion of these variants, we have grouped them into so called clades which are defined by specific
-signature mutations.
-
-We currently define 5 major clades (see [this blog post](https://nextstrain.org/blog/2020-06-02-SARSCoV2-clade-naming)
-for details):
-
-- 19A and 19B emerged in Wuhan and have been dominating the early outbreak
-- 20A emerged from 19A out of dominated the European outbreak in March and has since spread globally
-- 20B and 20C are large genetically distinct subclades 20A
-
-<figure className="figure w-100 text-center">
-  <picture className="w-75 figure-img" alt="illustration of the model">
-    <CladeSchema height={200} />
-  </picture>
-  <figcaption>
-    <small>Fig.1. Illustration of phylogenetic relationship of clades, as defined by nextstrain</small>
-  </figcaption>
-</figure>
-
-## Clade assignment
-
-The analysis on [nextstrain.org/ncov](https://nextstrain.org/ncov) uses the phylogenetic context to assign clades. Here,
-we provide a simple tool to do this clade assignment sequence-by-sequence through alignment to the reference. This is
-expected to be slightly less sensitive, but will still give the correct answer in most cases. Sometimes, however, clade
-assignment will fail. Importantly, these computations happen on your computer and ** your data does not leave your
-computer**
-
-## Sequence quality control (QC)
-
-In addition to assigning clades, the tool will scan your sequences for excess divergence and clusters of differences
-from the reference. These might indicate problems during sequencing or bioinformatic assembly and would result in these
-sequences being filtered out by nextstrain.
-=======
 # About NextClades
 
 **NextClades is currently under active development.
@@ -67,4 +28,3 @@
 
 These warnings don't necessarily mean your sequences are problematic, but these issues warrant closer examination.
 The [Nextstrain pipeline](https://github.com/nextstrain/ncov) will likely exclude those sequences.
->>>>>>> 45b9930b
