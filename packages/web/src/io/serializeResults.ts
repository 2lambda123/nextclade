import { unparse } from 'papaparse'

import { SequenceAnalysisState } from 'src/state/algorithm/algorithm.state'
import { formatMutation } from 'src/helpers/formatMutation'
import { formatRange } from 'src/helpers/formatRange'
import { formatInsertion } from 'src/helpers/formatInsertion'
// import { locateInTree } from 'src/algorithms/tree/locateInTree'
// import { DEFAULT_ROOT_SEQUENCE } from 'src/algorithms/getRootSeq'

export function prepareResultsJson(results: SequenceAnalysisState[]) {
  return results.map(({ seqName, status, errors, result }) => {
    if (!result) {
      return { seqName, errors }
    }

    const {
      alignmentScore,
      alignmentStart,
      alignmentEnd,
      aminoacidChanges,
      clade,
      deletions,
      // diagnostics,
      insertions,
      missing,
      nonACGTNs,
      substitutions,
      totalAminoacidChanges,
      totalGaps,
      totalInsertions,
      totalMissing,
      totalMutations,
      totalNonACGTNs,
    } = result

    return {
      seqName,
      clade,
      alignmentStart,
      alignmentEnd,
      alignmentScore,
      mutations: substitutions,
      totalMutations,
      aminoacidChanges,
      totalAminoacidChanges,
      deletions,
      totalGaps,
      insertions,
      totalInsertions,
      missing,
      totalMissing,
      nonACGTNs,
      totalNonACGTNs,
      // QCStatus: diagnostics.flags.length > 0 ? 'Fail' : 'Pass',
      // QCFlags: diagnostics.flags,
    }
  })
}

export function serializeResultsToJson(results: SequenceAnalysisState[]) {
  const data = prepareResultsJson(results)
  return JSON.stringify(data, null, 2)
}

export function serializeResultsToAuspiceJsonV2(results: SequenceAnalysisState[]) {
  // const auspiceData = locateInTree(results, DEFAULT_ROOT_SEQUENCE)
  // return JSON.stringify(auspiceData, null, 2)
  return ''
}

<<<<<<< HEAD
export function serializeResultsToCsv(results: SequenceAnalysisState[]) {
=======
export function serializeResultsToCsv(results: SequenceAnylysisState[], delimiter: string) {
>>>>>>> 3fa0203b
  const data = results.map(({ seqName, status, errors, result }) => {
    if (!result) {
      return { seqName, errors: errors.map((e) => `"${e}"`).join(',') }
    }

    const {
      // alignmentScore,
      alignmentStart,
      alignmentEnd,
      // aminoacidChanges,
      clade,
      deletions,
      // diagnostics,
      insertions,
      missing,
      // nonACGTNs,
      substitutions,
      // totalAminoacidChanges,
      totalGaps,
      totalInsertions,
      totalMissing,
      totalMutations,
      totalNonACGTNs,
    } = result

    return {
      seqName,
      clade,
      alignmentStart,
      alignmentEnd,
      mutations: substitutions.map((mut) => formatMutation(mut)).join(','),
      totalMutations,
      deletions: deletions.map(({ start, length }) => formatRange(start, start + length)).join(','),
      totalGaps,
      insertions: insertions.map((ins) => formatInsertion(ins)).join(','),
      totalInsertions,
      missing: missing.map(({ begin, end }) => formatRange(begin, end)).join(','),
      totalMissing,
      totalNonACGTNs,
      // QCStatus: diagnostics.flags.length > 0 ? 'Fail' : 'Pass',
      // QCFlags: diagnostics.flags.join(','),
      errors: [],
    }
  })

  return unparse(data, { delimiter, header: true, newline: '\r\n', quotes: false })
}<|MERGE_RESOLUTION|>--- conflicted
+++ resolved
@@ -68,11 +68,7 @@
   return ''
 }
 
-<<<<<<< HEAD
-export function serializeResultsToCsv(results: SequenceAnalysisState[]) {
-=======
-export function serializeResultsToCsv(results: SequenceAnylysisState[], delimiter: string) {
->>>>>>> 3fa0203b
+export function serializeResultsToCsv(results: SequenceAnalysisState[], delimiter: string) {
   const data = results.map(({ seqName, status, errors, result }) => {
     if (!result) {
       return { seqName, errors: errors.map((e) => `"${e}"`).join(',') }
