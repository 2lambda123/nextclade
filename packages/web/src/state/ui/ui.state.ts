import { GENE_OPTION_NUC_SEQUENCE } from 'src/constants'

export interface UiState {
<<<<<<< HEAD
  sequenceView: {
    zoom: number
    pan: number
  }
=======
  isSettingsDialogOpen: boolean
>>>>>>> 83d66024
  filterPanelCollapsed: boolean
  treeFilterPanelCollapsed: boolean
  showWhatsnew: boolean
  showNewRunPopup: boolean
  viewedGene: string
}

export const uiDefaultState: UiState = {
<<<<<<< HEAD
  sequenceView: {
    zoom: 1,
    pan: 0,
  },
=======
  isSettingsDialogOpen: false,
>>>>>>> 83d66024
  filterPanelCollapsed: true,
  treeFilterPanelCollapsed: true,
  showWhatsnew: false,
  showNewRunPopup: false,
  viewedGene: GENE_OPTION_NUC_SEQUENCE,
}<|MERGE_RESOLUTION|>--- conflicted
+++ resolved
@@ -1,14 +1,11 @@
 import { GENE_OPTION_NUC_SEQUENCE } from 'src/constants'
 
 export interface UiState {
-<<<<<<< HEAD
+  isSettingsDialogOpen: boolean
   sequenceView: {
     zoom: number
     pan: number
   }
-=======
-  isSettingsDialogOpen: boolean
->>>>>>> 83d66024
   filterPanelCollapsed: boolean
   treeFilterPanelCollapsed: boolean
   showWhatsnew: boolean
@@ -17,14 +14,11 @@
 }
 
 export const uiDefaultState: UiState = {
-<<<<<<< HEAD
+  isSettingsDialogOpen: false,
   sequenceView: {
     zoom: 1,
     pan: 0,
   },
-=======
-  isSettingsDialogOpen: false,
->>>>>>> 83d66024
   filterPanelCollapsed: true,
   treeFilterPanelCollapsed: true,
   showWhatsnew: false,
