cmake_minimum_required(VERSION 3.10)
cmake_policy(SET CMP0069 NEW)

set(CMAKE_MODULE_PATH "${CMAKE_SOURCE_DIR}/packages/cmake" ${CMAKE_MODULE_PATH})
# include(CFlags)
include(Quiet)
include(Sanitizers)

project(nextalign DESCRIPTION "C++ library for viral genome reference alignment")
file(STRINGS "VERSION" PROJECT_VERSION)

set(CMAKE_EXPORT_COMPILE_COMMANDS ON)
set(CMAKE_INSTALL_MESSAGE LAZY)

find_package(Microsoft.GSL 3.1.0 REQUIRED)
find_package(Boost 1.75.0 COMPONENTS headers REQUIRED)
find_package(fast-cpp-csv-parser 20191004 REQUIRED)
find_package(fmt 7.1.0 REQUIRED)
find_package(type_safe 0.2.1 REQUIRED)

add_library(${PROJECT_NAME} STATIC
  include/nextalign/nextalign.h
  include/nextalign/private/nextalign_private.h
  src/align/alignPairwise.cpp
  src/align/alignPairwise.h
  src/align/getGapOpenCloseScores.cpp
  src/align/getGapOpenCloseScores.h
  src/alphabet/aminoacids.cpp
  src/alphabet/aminoacids.h
  src/alphabet/nucleotides.cpp
  src/alphabet/nucleotides.h
  src/io/gene.io.cpp
  src/io/gene.io.h
  src/io/parseGeneMapGff.cpp
  src/io/parseSequences.cpp
  src/match/matchAa.cpp
  src/match/matchAa.h
  src/match/matchNuc.cpp
  src/match/matchNuc.h
  src/nextalign.cpp
<<<<<<< HEAD
=======
  src/nextalign_private.h
  src/options/options.cpp
>>>>>>> c64d4abb
  src/strip/stripInsertions.h
  src/translate/decode.cpp
  src/translate/decode.h
  src/translate/extractGene.cpp
  src/translate/extractGene.h
  src/translate/mapCoordinates.cpp
  src/translate/mapCoordinates.h
  src/translate/removeGaps.h
  src/translate/translate.cpp
  src/translate/translate.h
  src/translate/translateGenes.cpp
  src/translate/translateGenes.h
  src/utils/concat_move.h
  src/utils/config.h
  src/utils/contains.h
  src/utils/contract.h
  src/utils/debugbreak.h
  src/utils/ieee754_comparison.h
  src/utils/macro_overload.h
  src/utils/map.h
  src/utils/safe_cast.h
  src/utils/to_underlying.h
  src/utils/vector2d.h
  )

set_property(TARGET ${PROJECT_NAME} PROPERTY C_STANDARD 11)
set_property(TARGET ${PROJECT_NAME} PROPERTY CXX_STANDARD 17)

target_compile_definitions(${PROJECT_NAME}
  PRIVATE

  -DPROJECT_NAME="${PROJECT_NAME}"
  -DPROJECT_VERSION="${PROJECT_VERSION}"

  # Workaround for GCC 9 error in type_safe.
  # See: https://github.com/foonathan/debug_assert/issues/17
  -DDEBUG_ASSERT_PURE_FUNCTION=
  )

target_include_directories(${PROJECT_NAME}
  PRIVATE
  "${CMAKE_CURRENT_SOURCE_DIR}/src"

  PUBLIC
  "${CMAKE_CURRENT_SOURCE_DIR}/include"
  )

target_include_directories(${PROJECT_NAME} SYSTEM
  PRIVATE
  "${CMAKE_SOURCE_DIR}/3rdparty/frozen/include"
  "${CMAKE_SOURCE_DIR}/3rdparty/boost/include"
  )

target_include_directories(${PROJECT_NAME}
  PUBLIC
  include
  )

target_link_libraries(${PROJECT_NAME}
  PRIVATE
  Microsoft.GSL::GSL
  Boost::headers
  fast-cpp-csv-parser::fast-cpp-csv-parser
  fmt::fmt
  type_safe::type_safe
  )

set(NEXTALIGN_BUILD_TESTS ON CACHE BOOL "Build unit tests")
if (${NEXTALIGN_BUILD_TESTS})
  include(CTest)
  enable_testing()
  add_subdirectory(tests)
endif ()

set(NEXTALIGN_BUILD_BENCHMARKS OFF CACHE BOOL "Build benchmarks")
if (${NEXTALIGN_BUILD_BENCHMARKS})
  add_subdirectory(benchmarks)
endif ()<|MERGE_RESOLUTION|>--- conflicted
+++ resolved
@@ -38,11 +38,8 @@
   src/match/matchNuc.cpp
   src/match/matchNuc.h
   src/nextalign.cpp
-<<<<<<< HEAD
-=======
   src/nextalign_private.h
   src/options/options.cpp
->>>>>>> c64d4abb
   src/strip/stripInsertions.h
   src/translate/decode.cpp
   src/translate/decode.h
