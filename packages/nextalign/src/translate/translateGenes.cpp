#include "translateGenes.h"

#include <fmt/format.h>
#include <nextalign/nextalign.h>

#include <gsl/string_span>
#include <string>
#include <string_view>

#include "../alphabet/aminoacids.h"
#include "../alphabet/nucleotides.h"
#include "../strip/stripInsertions.h"
#include "./extractGene.h"
#include "./mapCoordinates.h"
#include "./translate.h"
#include "align/alignPairwise.h"
#include "detectFrameShifts.h"
#include "removeGaps.h"
#include "utils/at.h"
#include "utils/contains.h"
#include "utils/contract.h"


void maskNucFrameShiftsInPlace(NucleotideSequence& seq,
  const std::vector<InternalFrameShiftResultWithMask>& frameShifts) {
  for (const auto& frameShift : frameShifts) {
    auto current = frameShift.frameShift.nucRel.begin;
    const auto end = frameShift.frameShift.nucRel.end;
    while (current < end) {
      invariant_greater(current, 0);
      invariant_less_equal(current, seq.size());
      if (seq[current] != Nucleotide::GAP) {
        seq[current] = Nucleotide::N;
      }
      ++current;
    }
  }
}


template<typename Letter>
void fillRangeInplace(Sequence<Letter>& seq, const Range& range, Letter letter) {
  auto current = range.begin;
  const auto end = range.end;
  invariant_greater(current, 0);
  invariant_less_equal(end, seq.size());
  while (current < end) {
    seq[current] = letter;
    ++current;
  }
}

/**
 * Mask gaps in frame shifted regions of the peptide.
 * This region is likely misaligned, so these gaps added during peptide alignment don't make sense.
 */
void maskPeptideFrameShiftsInPlace(AminoacidSequence& seq,
  const std::vector<InternalFrameShiftResultWithMask>& frameShifts) {
  for (const auto& frameShift : frameShifts) {
<<<<<<< HEAD
    const auto& gapsLeading = frameShift.frameShift.gapsLeading.codon;
    const auto& frameShiftBody = frameShift.frameShift.codon;
    const auto& gapsTraling = frameShift.frameShift.gapsTrailing.codon;

    fillRangeInplace(seq, gapsLeading, Aminoacid::GAP);
    fillRangeInplace(seq, frameShiftBody, Aminoacid::X);
    fillRangeInplace(seq, gapsTraling, Aminoacid::GAP);
=======
    auto current = frameShift.codonMask.begin;
    const auto end = frameShift.codonMask.end;
    while (current < end) {
      invariant_greater(current, 0);
      invariant_less_equal(current, seq.size());
      if (seq[current] == Aminoacid::GAP) {
        seq[current] = Aminoacid::X;
      }
      ++current;
    }
>>>>>>> 681e60d1
  }
}

/** Converts frame shift internal representation to external representation  */
std::vector<FrameShiftResult> toExternal(const std::vector<InternalFrameShiftResultWithMask>& frameShiftResults) {
  std::vector<FrameShiftResult> result;
  result.reserve(frameShiftResults.size());
  for (const auto& fsr : frameShiftResults) {
    result.push_back(fsr.frameShift);
  }
  return result;
}

PeptidesInternal translateGenes(         //
  const NucleotideSequence& query,       //
  const NucleotideSequence& ref,         //
  const GeneMap& geneMap,                //
  const std::vector<int>& gapOpenCloseAA,//
  const NextalignOptions& options        //
) {

  NucleotideSequence newQueryMemory(ref.size(), Nucleotide::GAP);
  NucleotideSequenceSpan newQuery{newQueryMemory};

  NucleotideSequence newRefMemory(ref.size(), Nucleotide::GAP);
  NucleotideSequenceSpan newRef{newRefMemory};

  const CoordinateMapper coordMap{ref};

  std::vector<PeptideInternal> queryPeptides;
  queryPeptides.reserve(geneMap.size());

  std::vector<PeptideInternal> refPeptides;
  refPeptides.reserve(geneMap.size());

  Warnings warnings;

  // For each gene in the requested subset
  for (const auto& [geneName, _] : geneMap) {
    const auto& found = geneMap.find(geneName);
    if (found == geneMap.end()) {
      const auto message = fmt::format(
        "When processing gene \"{:s}\": "
        "Gene \"{}\" was not found in the gene map. "
        "Note that this gene will not be included in the results "
        "of the sequence.",
        geneName, geneName);
      warnings.inGenes.push_back(GeneWarning{.geneName = geneName, .message = message});
      continue;
    }

    const auto& gene = found->second;

    // TODO: can be done once during initialization
    auto extractRefGeneStatus = extractGeneQuery(ref, gene, coordMap);
    if (extractRefGeneStatus.status != Status::Success) {
      const auto message = *extractRefGeneStatus.error;
      warnings.inGenes.push_back(GeneWarning{.geneName = geneName, .message = message});
      continue;
    }


    auto extractQueryGeneStatus = extractGeneQuery(query, gene, coordMap);
    if (extractQueryGeneStatus.status != Status::Success) {
      const auto message = *extractQueryGeneStatus.error;
      warnings.inGenes.push_back(GeneWarning{.geneName = geneName, .message = message});
      continue;
    }

    auto& refGeneSeq = *extractRefGeneStatus.result;
    auto& queryGeneSeq = *extractQueryGeneStatus.result;

    // Make sure subsequent gap stripping does not introduce frame shift
    protectFirstCodonInPlace(refGeneSeq);
    protectFirstCodonInPlace(queryGeneSeq);

    // NOTE: frame shift detection should be performed on unstripped genes
    const auto nucRelFrameShifts = detectFrameShifts(refGeneSeq, queryGeneSeq);
    const auto frameShiftResults =
      translateFrameShifts(query, nucRelFrameShifts, coordMap, gene);

    maskNucFrameShiftsInPlace(queryGeneSeq, frameShiftResults);

    // Strip all GAP characters to "forget" gaps introduced during alignment
    removeGapsInPlace(refGeneSeq);
    removeGapsInPlace(queryGeneSeq);

    auto refPeptide = translate(refGeneSeq, options.translatePastStop);
    const auto queryPeptide = translate(queryGeneSeq, options.translatePastStop);


    const auto geneAlignmentStatus =
      alignPairwise(queryPeptide, refPeptide, gapOpenCloseAA, options.alignment, options.seedAa);

    if (geneAlignmentStatus.status != Status::Success) {
      const auto message = fmt::format(
        "When processing gene \"{:s}\": {:>16s}. "
        "Note that this gene will not be included in the results "
        "of the sequence.",
        geneName, *geneAlignmentStatus.error);
      warnings.inGenes.push_back(GeneWarning{.geneName = geneName, .message = message});
      continue;
    }

    auto stripped = stripInsertions(geneAlignmentStatus.result->ref, geneAlignmentStatus.result->query);

    maskPeptideFrameShiftsInPlace(stripped.queryStripped, frameShiftResults);

    std::vector<FrameShiftResult> frameShiftResultsFinal = toExternal(frameShiftResults);

    queryPeptides.emplace_back(PeptideInternal{
      .name = geneName,                                      //
      .seq = std::move(stripped.queryStripped),              //
      .insertions = std::move(stripped.insertions),          //
      .frameShiftResults = std::move(frameShiftResultsFinal),//
    });

    refPeptides.emplace_back(PeptideInternal{
      .name = geneName,            //
      .seq = std::move(refPeptide),//
      .insertions = {},            //
      .frameShiftResults = {},
    });
  }

  return PeptidesInternal{
    .queryPeptides = queryPeptides,//
    .refPeptides = refPeptides,    //
    .warnings = warnings,          //
  };
}<|MERGE_RESOLUTION|>--- conflicted
+++ resolved
@@ -57,7 +57,6 @@
 void maskPeptideFrameShiftsInPlace(AminoacidSequence& seq,
   const std::vector<InternalFrameShiftResultWithMask>& frameShifts) {
   for (const auto& frameShift : frameShifts) {
-<<<<<<< HEAD
     const auto& gapsLeading = frameShift.frameShift.gapsLeading.codon;
     const auto& frameShiftBody = frameShift.frameShift.codon;
     const auto& gapsTraling = frameShift.frameShift.gapsTrailing.codon;
@@ -65,18 +64,6 @@
     fillRangeInplace(seq, gapsLeading, Aminoacid::GAP);
     fillRangeInplace(seq, frameShiftBody, Aminoacid::X);
     fillRangeInplace(seq, gapsTraling, Aminoacid::GAP);
-=======
-    auto current = frameShift.codonMask.begin;
-    const auto end = frameShift.codonMask.end;
-    while (current < end) {
-      invariant_greater(current, 0);
-      invariant_less_equal(current, seq.size());
-      if (seq[current] == Aminoacid::GAP) {
-        seq[current] = Aminoacid::X;
-      }
-      ++current;
-    }
->>>>>>> 681e60d1
   }
 }
 
