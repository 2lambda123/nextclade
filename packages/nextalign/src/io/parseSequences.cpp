--- conflicted
+++ resolved
@@ -14,28 +14,18 @@
 
 class ErrorFastaStreamIllegalNextCall : public ErrorFatal {
 public:
-<<<<<<< HEAD
-  ErrorFastaStreamIllegalNextCall()
-      : ErrorFatal("Fasta stream: stream is in non-readable state, the next item cannot be retrieved") {}
-=======
   explicit ErrorFastaStreamIllegalNextCall(const std::string& filename)
-      : std::runtime_error(fmt::format("When parsing input sequences: Input stream (\"{:s}\") is in non-readable state,"
+      : ErrorFatal(fmt::format("When parsing input sequences: Input stream (\"{:s}\") is in non-readable state,"
                                        " the next line cannot be retrieved. Aborting.",
           filename)) {}
->>>>>>> de3bbb47
 };
 
 
 class ErrorFastaStreamInvalidState : public ErrorFatal {
 public:
-<<<<<<< HEAD
-  ErrorFastaStreamInvalidState()
-      : ErrorFatal("Fasta stream: stream reached an invalid state which should not be reached") {}
-=======
   explicit ErrorFastaStreamInvalidState(const std::string& filename)
-      : std::runtime_error(fmt::format(
+      : ErrorFatal(fmt::format(
           "When parsing input sequences: Input stream (\"{:s}\") is empty or corrupted. Aborting.", filename)) {}
->>>>>>> de3bbb47
 };
 
 
