#include "../src/translate/translate.h"

#include <gtest/gtest.h>

TEST(translate, TranslatesSimple) {
  constexpr const auto* const nucs =
    "ACG"// T
    "AGG"// R
    "GCG"// A
    "AAT"// N
    "TCG"// S
    "CTC"// L
    "GCT"// A
    "ACA"// T
    "GAA"// E
    ;

  EXPECT_EQ(toString(translate(toNucleotideSequence(nucs))), "TRANSLATE");
}

TEST(translate, TranslatesAligned3GapToGap) {
  constexpr const auto* const nucs =
    "ACG"// T
    "AGG"// R
    "---"// A
    "AAT"// N
    "TCG"// S
    "CTC"// L
    "GCT"// A
    "ACA"// T
    "GAA"// E
    ;

  EXPECT_EQ(toString(translate(toNucleotideSequence(nucs))), "TR-NSLATE");
}

TEST(translate, TranslatesMisaligned3GapToX) {
  constexpr const auto* const nucs =
    "ACG"// T
    "AGG"// R
    "GC-"// A
    "--T"// N
    "TCG"// S
    "CTC"// L
    "GCT"// A
    "ACA"// T
    "GAA"// E
    ;

  EXPECT_EQ(toString(translate(toNucleotideSequence(nucs))), "TRXXSLATE");
}

<<<<<<< HEAD
TEST(translate, TranslatesModulo3Plus1) {

  constexpr const auto* const nucs =
    // clang-format off
    /* 0 */ "ACG"  /* T */
    /* 1 */ "AGG"  /* R */
    /* 2 */ "GCG"  /* A */

    /* 3 */ "AAT"  /* N */
    /* 4 */ "TCG"  /* S */
    /* 5 */ "CTC"  /* L */

    /* 6 */ "GCT"  /* A */
    /* 7 */ "ACA"  /* T */
    /* 8 */ "GAA"  /* E */

    /* 9 */ "GAT"  /* D */
    // clang-format on
    ;

  EXPECT_EQ(toString(translate(toNucleotideSequence(nucs))), "TRANSLATED");
}

TEST(translate, TranslatesModulo3Plus2) {
  constexpr const auto* const nucs =
    // clang-format off
    /* 0 */ "ACG"  /* T */
    /* 1 */ "AGG"  /* R */
    /* 2 */ "GCG"  /* A */

    /* 3 */ "AAT"  /* N */
    /* 4 */ "TCG"  /* S */
    /* 5 */ "CTC"  /* L */

    /* 6 */ "GCT"  /* A */
    /* 7 */ "ACA"  /* T */
    /* 8 */ "ATC"  /* I */

    /* 9 */ "CAA"  /* Q */
    /* 10 */"AAT"  /* N */
    // clang-format on
    ;

  EXPECT_EQ(toString(translate(toNucleotideSequence(nucs))), "TRANSLATIQN");
=======
TEST(translate, TranslatesUntilStop) {
  constexpr const auto* const nucs =
    "ACG"// T
    "AGG"// R
    "GCG"// A
    "AAT"// N
    "TAG"// STOP
    "CTC"// L
    "GCT"// A
    "ACA"// T
    "GAA"// E
    ;

  EXPECT_EQ(toString(translate(toNucleotideSequence(nucs))), "TRAN*----");
}

TEST(translate, TranslatesAfterStop) {
  constexpr const auto* const nucs =
    "ACG"// T
    "AGG"// R
    "GCG"// A
    "AAT"// N
    "TAG"// STOP
    "CTC"// L
    "GCT"// A
    "ACA"// T
    "GAA"// E
    ;

  EXPECT_EQ(toString(translate(toNucleotideSequence(nucs), /* translatePastStop = */ true)), "TRAN*LATE");
>>>>>>> 192e4b3f
}<|MERGE_RESOLUTION|>--- conflicted
+++ resolved
@@ -50,7 +50,6 @@
   EXPECT_EQ(toString(translate(toNucleotideSequence(nucs))), "TRXXSLATE");
 }
 
-<<<<<<< HEAD
 TEST(translate, TranslatesModulo3Plus1) {
 
   constexpr const auto* const nucs =
@@ -95,7 +94,8 @@
     ;
 
   EXPECT_EQ(toString(translate(toNucleotideSequence(nucs))), "TRANSLATIQN");
-=======
+}
+
 TEST(translate, TranslatesUntilStop) {
   constexpr const auto* const nucs =
     "ACG"// T
@@ -126,5 +126,4 @@
     ;
 
   EXPECT_EQ(toString(translate(toNucleotideSequence(nucs), /* translatePastStop = */ true)), "TRAN*LATE");
->>>>>>> 192e4b3f
 }