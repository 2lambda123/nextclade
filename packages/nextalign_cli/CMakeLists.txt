--- conflicted
+++ resolved
@@ -51,8 +51,6 @@
   set(PROCESSOR_NAME "${NEXTALIGN_MACOS_ARCH}")
 endif ()
 
-<<<<<<< HEAD
-=======
 add_executable(${PROJECT_NAME}
   src/Logger.h
   src/cli.cpp
@@ -61,7 +59,6 @@
   src/malloc_conf.h
   )
 
->>>>>>> 83d66024
 set_property(TARGET ${PROJECT_NAME} PROPERTY
   OUTPUT_NAME nextalign-${SYSTEM_NAME}-${PROCESSOR_NAME})
 
